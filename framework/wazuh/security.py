# Copyright (C) 2015-2019, Wazuh Inc.
# Created by Wazuh, Inc. <info@wazuh.com>.
# This program is a free software; you can redistribute it and/or modify it under the terms of GPLv2

import re

<<<<<<< HEAD
=======
from api.authentication import AuthenticationManager, validation
>>>>>>> 68bbad6d
from wazuh import common
from wazuh.exception import WazuhError
from wazuh.rbac import orm
from wazuh.rbac.decorators import expose_resources
<<<<<<< HEAD
from wazuh.rbac.orm import SecurityError, AuthenticationManager
from wazuh.results import AffectedItemsWazuhResult
=======
from wazuh.rbac.orm import SecurityError
from wazuh.results import AffectedItemsWazuhResult, WazuhResult
>>>>>>> 68bbad6d
from wazuh.utils import process_array
from time import time

# Minimum eight characters, at least one uppercase letter, one lowercase letter, one number and one special character:
_user_password = re.compile(r'^(?=.*[a-z])(?=.*[A-Z])(?=.*\d)(?=.*[_@$!%*?&-])[A-Za-z\d@$!%*?&-_]{8,}$')


@expose_resources(actions=['security:read'], resources=['user:id:{username_list}'],
                  post_proc_kwargs={'exclude_codes': [5001]})
def get_users(username_list=None, offset=0, limit=common.database_limit, sort_by=None,
              sort_ascending=True, search_text=None, complementary_search=False, search_in_fields=None):
    """Get the information of a specified user

    :param username_list: Name of the user (None for all users)
    :param offset: First item to return
    :param limit: Maximum number of items to return
    :param sort_by: Fields to sort the items by. Format: {"fields":["field1","field2"],"order":"asc|desc"}
    :param sort_ascending: Sort in ascending (true) or descending (false) order
    :param search_text: Text to search
    :param complementary_search: Find items without the text to search
    :param search_in_fields: Fields to search in
    :return: Dictionary: {'items': array of items, 'totalItems': Number of items (without applying the limit)}
    """
    result = AffectedItemsWazuhResult(none_msg='No user was shown',
                                      some_msg='Some users could not be shown',
                                      all_msg='All specified users were shown')
    affected_items = list()
    with AuthenticationManager() as auth:
        for username in username_list:
            user = auth.get_user(username)
            affected_items.append(user) if user else result.add_failed_item(id_=username, error=WazuhError(5001))

    processed_items = process_array(affected_items, search_text=search_text, search_in_fields=search_in_fields,
                                    complementary_search=complementary_search, sort_by=sort_by,
                                    sort_ascending=sort_ascending, offset=offset, limit=limit)
    result.affected_items = processed_items['items']
    result.total_affected_items = processed_items['totalItems']

    return result


@expose_resources(actions=['security:create_user'], resources=['*:*:*'])
def create_user(username: str = None, password: str = None):
    """Create a new user

    :param username: Name for the new user
    :param password: Password for the new user
    :return: Status message
    """
    if not _user_password.match(password):
        raise WazuhError(5007)

    result = AffectedItemsWazuhResult(none_msg='User could not be created',
                                      all_msg='User created correctly')
    with AuthenticationManager() as auth:
        if auth.add_user(username, password):
            operation = auth.get_user(username)
            if operation:
                result.affected_items.append(operation)
                result.total_affected_items = 1
            else:
                result.add_failed_item(id_=username, error=WazuhError(5000))
        else:
            result.add_failed_item(id_=username, error=WazuhError(5000))

    return result


@expose_resources(actions=['security:update'], resources=['user:id:{username}'])
def update_user(username=None, password=None):
    """Update a specified user

    :param username: Name for the new user
    :param password: Password for the new user
    :return: Status message
    """
    if not _user_password.match(password):
        raise WazuhError(5007)
    result = AffectedItemsWazuhResult(all_msg='User modified correctly',
                                      none_msg='User could not be updated')
    with AuthenticationManager() as auth:
        query = auth.update_user(username[0], password)
        if query is False:
            result.add_failed_item(id_=username[0], error=WazuhError(5001))
        else:
            result.affected_items.append(auth.get_user(username[0]))
            result.total_affected_items += 1

    return result


@expose_resources(actions=['security:delete'], resources=['user:id:{username_list}'],
                  post_proc_kwargs={'exclude_codes': [5001, 5004]})
def delete_user(username_list):
    """Delete a specified user

    :param username_list: List of usernames
    :return: Status message
    """
    result = AffectedItemsWazuhResult(none_msg='No user was deleted',
                                      some_msg='Some users could not be deleted',
                                      all_msg='Users deleted correctly')
    with AuthenticationManager() as auth:
        for username in username_list:
            user = auth.get_user(username)
            query = auth.delete_user(username)
            if query is False:
                result.add_failed_item(id_=username, error=WazuhError(5001))
            elif query == SecurityError.ADMIN_RESOURCES:
                result.add_failed_item(id_=username, error=WazuhError(5004))
            elif user:
                result.affected_items.append(user)
                result.total_affected_items += 1
        result.affected_items.sort(key=str)

    return result


@expose_resources(actions=['security:read'], resources=['role:id:{role_ids}'],
                  post_proc_kwargs={'exclude_codes': [4002]})
def get_roles(role_ids=None, offset=0, limit=common.database_limit, sort_by=None,
              sort_ascending=True, search_text=None, complementary_search=False, search_in_fields=None):
    """Returns information from all system roles, does not return information from its associated policies

    :param role_ids: List of roles ids (None for all roles)
    :param offset: First item to return
    :param limit: Maximum number of items to return
    :param sort_by: Fields to sort the items by. Format: {"fields":["field1","field2"],"order":"asc|desc"}
    :param sort_ascending: Sort in ascending (true) or descending (false) order
    :param search_text: Text to search
    :param complementary_search: Find items without the text to search
    :param search_in_fields: Fields to search in
    :return: Dictionary: {'items': array of items, 'totalItems': Number of items (without applying the limit)}
    """
    affected_items = list()
    result = AffectedItemsWazuhResult(none_msg='No role were shown',
                                      some_msg='Some roles could not be shown',
                                      all_msg='All specified roles were shown')
    with orm.RolesManager() as rm:
        for r_id in role_ids:
            role = rm.get_role_id(int(r_id))
            if role != SecurityError.ROLE_NOT_EXIST:
                affected_items.append(role.to_dict())
            else:
                # Role id does not exist
                result.add_failed_item(id_=r_id, error=WazuhError(4002))

    affected_items = process_array(affected_items, search_text=search_text, search_in_fields=search_in_fields,
                                   complementary_search=complementary_search, sort_by=sort_by,
                                   sort_ascending=sort_ascending, offset=offset, limit=limit)['items']
    result.affected_items = affected_items
    result.total_affected_items = len(affected_items)

    return result


@expose_resources(actions=['security:delete'], resources=['role:id:{role_ids}'],
                  post_proc_kwargs={'exclude_codes': [4002, 4008]})
def remove_roles(role_ids):
    """Removes a certain role from the system

    :param role_ids: List of roles ids (None for all roles)
    :return Result of operation
    """
    result = AffectedItemsWazuhResult(none_msg='No role were deleted',
                                      some_msg='Some roles could not be delete',
                                      all_msg='All specified roles were deleted')
    with orm.RolesManager() as rm:
        for r_id in role_ids:
            role = rm.get_role_id(int(r_id))
            role_delete = rm.delete_role(int(r_id))
            if role_delete == SecurityError.ADMIN_RESOURCES:
                result.add_failed_item(id_=r_id, error=WazuhError(4008))
            elif role_delete is False:
                result.add_failed_item(id_=r_id, error=WazuhError(4002))
            elif role:
                result.affected_items.append(role.to_dict())
                result.total_affected_items += 1

    return result


@expose_resources(actions=['security:create'], resources=['*:*:*'])
def add_role(name=None, rule=None):
    """Creates a role in the system

    :param name: The new role name
    :param rule: The new rule
    :return Role information
    """
    result = AffectedItemsWazuhResult(none_msg='Role could not be created',
                                      all_msg='Role created correctly')
    with orm.RolesManager() as rm:
        status = rm.add_role(name=name, rule=rule)
        if status == SecurityError.ALREADY_EXIST:
            result.add_failed_item(id_=name, error=WazuhError(4005))
        elif status == SecurityError.INVALID:
            result.add_failed_item(id_=name, error=WazuhError(4003))
        else:
            result.affected_items.append(rm.get_role(name=name).to_dict())
            result.total_affected_items += 1

    return result


@expose_resources(actions=['security:update'], resources=['role:id:{role_id}'])
def update_role(role_id=None, name=None, rule=None):
    """Updates a role in the system

    :param role_id: Role id to be update
    :param name: The new role name
    :param rule: The new rule
    :return Role information
    """
    if name is None and rule is None:
        raise WazuhError(4001)
    result = AffectedItemsWazuhResult(none_msg='Role could not be updated',
                                      all_msg='Role updated correctly')
    with orm.RolesManager() as rm:
        status = rm.update_role(role_id=int(role_id[0]), name=name, rule=rule)
        if status == SecurityError.ALREADY_EXIST:
            result.add_failed_item(id_=int(role_id[0]), error=WazuhError(4005))
        elif status == SecurityError.INVALID:
            result.add_failed_item(id_=int(role_id[0]), error=WazuhError(4003))
        elif status == SecurityError.ROLE_NOT_EXIST:
            result.add_failed_item(id_=int(role_id[0]), error=WazuhError(4002))
        elif status == SecurityError.ADMIN_RESOURCES:
            result.add_failed_item(id_=int(role_id[0]), error=WazuhError(4008))
        else:
            result.affected_items.append(rm.get_role_id(role_id=role_id[0]).to_dict())
            result.total_affected_items += 1

    return result


@expose_resources(actions=['security:read'], resources=['policy:id:{policy_ids}'],
                  post_proc_kwargs={'exclude_codes': [4007]})
def get_policies(policy_ids, offset=0, limit=common.database_limit, sort_by=None,
                 sort_ascending=True, search_text=None, complementary_search=False, search_in_fields=None):
    """Returns the information of a certain policy

    :param policy_ids: ID of the policy on which the information will be collected (All for all policies)
    :param offset: First item to return
    :param limit: Maximum number of items to return
    :param sort_by: Fields to sort the items by. Format: {"fields":["field1","field2"],"order":"asc|desc"}
    :param sort_ascending: Sort in ascending (true) or descending (false) order
    :param search_text: Text to search
    :param complementary_search: Find items without the text to search
    :param search_in_fields: Fields to search in
    :return: Dictionary: {'items': array of items, 'totalItems': Number of items (without applying the limit)}
    """
    result = AffectedItemsWazuhResult(none_msg='No policy were shown',
                                      some_msg='Some policies could not be shown',
                                      all_msg='All specified policies were shown')
    affected_items = list()
    with orm.PoliciesManager() as pm:
        for p_id in policy_ids:
            policy = pm.get_policy_id(int(p_id))
            if policy != SecurityError.POLICY_NOT_EXIST:
                affected_items.append(policy.to_dict())
            else:
                # Policy id does not exist
                result.add_failed_item(id_=p_id, error=WazuhError(4007))

    affected_items = process_array(affected_items, search_text=search_text, search_in_fields=search_in_fields,
                                   complementary_search=complementary_search, sort_by=sort_by,
                                   sort_ascending=sort_ascending, offset=offset, limit=limit)['items']
    result.affected_items = affected_items
    result.total_affected_items = len(affected_items)

    return result


@expose_resources(actions=['security:delete'], resources=['policy:id:{policy_ids}'],
                  post_proc_kwargs={'exclude_codes': [4007, 4008]})
def remove_policies(policy_ids=None):
    """Removes a certain policy from the system

    :param policy_ids: ID of the policy to be removed (All for all policies)
    :return Result of operation
    """
    result = AffectedItemsWazuhResult(none_msg='No policies were deleted',
                                      some_msg='Some policies could not be deleted',
                                      all_msg='All specified policies were deleted')
    with orm.PoliciesManager() as pm:
        for p_id in policy_ids:
            policy = pm.get_policy_id(int(p_id))
            policy_delete = pm.delete_policy(int(p_id))
            if policy_delete == SecurityError.ADMIN_RESOURCES:
                result.add_failed_item(id_=p_id, error=WazuhError(4008))
            elif policy_delete is False:
                result.add_failed_item(id_=p_id, error=WazuhError(4007))
            elif policy:
                result.affected_items.append(policy.to_dict())
                result.total_affected_items += 1

    return result


@expose_resources(actions=['security:create'], resources=['*:*:*'],
                  post_proc_kwargs={'exclude_codes': [4006, 4009]})
def add_policy(name=None, policy=None):
    """Creates a policy in the system

    :param name: The new policy name
    :param policy: The new policy
    :return Policy information
    """
    result = AffectedItemsWazuhResult(none_msg='Policy could not be created',
                                      all_msg='Policy created correctly')
    with orm.PoliciesManager() as pm:
        status = pm.add_policy(name=name, policy=policy)
        if status == SecurityError.ALREADY_EXIST:
            result.add_failed_item(id_=name, error=WazuhError(4009))
        elif status == SecurityError.INVALID:
            result.add_failed_item(id_=name, error=WazuhError(4006))
        else:
            result.affected_items.append(pm.get_policy(name=name).to_dict())
            result.total_affected_items += 1

    return result


@expose_resources(actions=['security:update'], resources=['policy:id:{policy_id}'])
def update_policy(policy_id=None, name=None, policy=None):
    """Updates a policy in the system

    :param policy_id: Policy id to be update
    :param name: The new policy name
    :param policy: The new policy
    :return Policy information
    """
    if name is None and policy is None:
        raise WazuhError(4001)
    result = AffectedItemsWazuhResult(none_msg='Policy could not be updated',
                                      all_msg='Policy updated correctly')
    with orm.PoliciesManager() as pm:
        status = pm.update_policy(policy_id=int(policy_id[0]), name=name, policy=policy)
        if status == SecurityError.ALREADY_EXIST:
            result.add_failed_item(id_=int(policy_id[0]), error=WazuhError(4013))
        elif status == SecurityError.INVALID:
            result.add_failed_item(id_=int(policy_id[0]), error=WazuhError(4006))
        elif status == SecurityError.POLICY_NOT_EXIST:
            result.add_failed_item(id_=int(policy_id[0]), error=WazuhError(4007))
        elif status == SecurityError.ADMIN_RESOURCES:
            result.add_failed_item(id_=int(policy_id[0]), error=WazuhError(4008))
        else:
            result.affected_items.append(pm.get_policy_id(policy_id[0]).to_dict())
            result.total_affected_items += 1

    return result


@expose_resources(actions=['security:update'], resources=['user:id:{user_id}', 'role:id:{role_ids}'],
                  post_proc_kwargs={'exclude_codes': [4002, 4017, 4008, 5001]})
def set_user_role(user_id, role_ids):
    """Create a relationship between a user and a role

    :param user_id: User id
    :param role_ids: List of role ids
    :return User-Roles information
    """
    result = AffectedItemsWazuhResult(none_msg=f'No link created to user {user_id[0]}',
                                      some_msg=f'Some roles could not be linked to user {user_id[0]}',
                                      all_msg=f'All roles were linked to user {user_id[0]}')
    with orm.UserRolesManager() as urm:
        for role_id in role_ids:
            user_role = urm.add_role_to_user(username=user_id[0], role_id=role_id)
            if user_role == SecurityError.ALREADY_EXIST:
                result.add_failed_item(id_=role_id, error=WazuhError(4017))
            elif user_role == SecurityError.ROLE_NOT_EXIST:
                result.add_failed_item(id_=role_id, error=WazuhError(4002))
            elif user_role == SecurityError.USER_NOT_EXIST:
                result.add_failed_item(id_=user_id[0], error=WazuhError(5001))
                break
            elif user_role == SecurityError.ADMIN_RESOURCES:
                result.add_failed_item(id_=user_id[0], error=WazuhError(4008))
            else:
                result.affected_items.append(role_id)
                result.total_affected_items += 1
        result.affected_items.sort(key=str)

    return result


@expose_resources(actions=['security:delete'], resources=['user:id:{user_id}', 'role:id:{role_ids}'],
                  post_proc_kwargs={'exclude_codes': [4002, 4016, 4008, 5001]})
def remove_user_role(user_id, role_ids):
    """Create a relationship between a user and a role

    :param user_id: User id
    :param role_ids: List of role ids
    :return User-Roles information
    """
    result = AffectedItemsWazuhResult(none_msg=f'No role unlinked from user {user_id[0]}',
                                      some_msg=f'Some roles could not be unlinked from user {user_id[0]}',
                                      all_msg=f'All roles were unlinked from user {user_id[0]}')
    with orm.UserRolesManager() as urm:
        for role_id in role_ids:
            user_role = urm.remove_role_in_user(username=user_id[0], role_id=role_id)
            if user_role == SecurityError.INVALID:
                result.add_failed_item(id_=role_id, error=WazuhError(4016))
            elif user_role == SecurityError.ROLE_NOT_EXIST:
                result.add_failed_item(id_=role_id, error=WazuhError(4002))
            elif user_role == SecurityError.USER_NOT_EXIST:
                result.add_failed_item(id_=user_id[0], error=WazuhError(5001))
                break
            elif user_role == SecurityError.ADMIN_RESOURCES:
                result.add_failed_item(id_=user_id[0], error=WazuhError(4008))
            else:
                result.affected_items.append(role_id)
                result.total_affected_items += 1
        result.affected_items.sort(key=str)

    return result


@expose_resources(actions=['security:update'], resources=['role:id:{role_id}', 'policy:id:{policy_ids}'],
                  post_proc_kwargs={'exclude_codes': [4002, 4007, 4008, 4011]})
def set_role_policy(role_id, policy_ids):
    """Create a relationship between a role and a policy

    :param role_id: The new role_id
    :param policy_ids: List of policies ids
    :return Role-Policies information
    """
    result = AffectedItemsWazuhResult(none_msg=f'No link created to role {role_id[0]}',
                                      some_msg=f'Some policies could not be linked to role {role_id[0]}',
                                      all_msg=f'All policies were linked to role {role_id[0]}')
    with orm.RolesPoliciesManager() as rpm:
        for policy_id in policy_ids:
            role_policy = rpm.add_policy_to_role(role_id=role_id[0], policy_id=policy_id)
            if role_policy == SecurityError.ALREADY_EXIST:
                result.add_failed_item(id_=policy_id, error=WazuhError(4011))
            elif role_policy == SecurityError.ROLE_NOT_EXIST:
                result.add_failed_item(id_=policy_id, error=WazuhError(4002))
            elif role_policy == SecurityError.POLICY_NOT_EXIST:
                result.add_failed_item(id_=policy_id, error=WazuhError(4007))
            elif role_policy == SecurityError.ADMIN_RESOURCES:
                result.add_failed_item(id_=policy_id, error=WazuhError(4008))
            else:
                result.affected_items.append(policy_id)
                result.total_affected_items += 1
        result.affected_items.sort(key=str)

    return result


@expose_resources(actions=['security:delete'], resources=['role:id:{role_id}', 'policy:id:{policy_ids}'],
                  post_proc_kwargs={'exclude_codes': [4002, 4007, 4008, 4010]})
def remove_role_policy(role_id, policy_ids):
    """Removes a relationship between a role and a policy

    :param role_id: The new role_id
    :param policy_ids: List of policies ids
    :return Result of operation
    """
    result = AffectedItemsWazuhResult(none_msg=f'No policy unlinked from role {role_id[0]}',
                                      some_msg=f'Some policies could not be unlinked from role {role_id[0]}',
                                      all_msg=f'All policies were unlinked from role {role_id[0]}')
    with orm.RolesPoliciesManager() as rpm:
        for policy_id in policy_ids:
            role_policy = rpm.remove_policy_in_role(role_id=role_id[0], policy_id=policy_id)
            if role_policy == SecurityError.INVALID:
                result.add_failed_item(id_=policy_id, error=WazuhError(4010))
            elif role_policy == SecurityError.ROLE_NOT_EXIST:
                result.add_failed_item(id_=policy_id, error=WazuhError(4002))
            elif role_policy == SecurityError.POLICY_NOT_EXIST:
                result.add_failed_item(id_=policy_id, error=WazuhError(4007))
            elif role_policy == SecurityError.ADMIN_RESOURCES:
                result.add_failed_item(id_=policy_id, error=WazuhError(4008))
            else:
                result.affected_items.append(policy_id)
                result.total_affected_items += 1
        result.affected_items.sort(key=str)

    return result


@expose_resources(actions=['security:revoke'], resources=['*:*:*'])
def revoke_tokens():
    """ Revoke all tokens """
    validation.key = int(time())

    return WazuhResult({'msg': 'Tokens revoked succesfully'})<|MERGE_RESOLUTION|>--- conflicted
+++ resolved
@@ -3,24 +3,17 @@
 # This program is a free software; you can redistribute it and/or modify it under the terms of GPLv2
 
 import re
-
-<<<<<<< HEAD
-=======
-from api.authentication import AuthenticationManager, validation
->>>>>>> 68bbad6d
+from time import time
+
+from api.authentication import validation
 from wazuh import common
 from wazuh.exception import WazuhError
 from wazuh.rbac import orm
 from wazuh.rbac.decorators import expose_resources
-<<<<<<< HEAD
-from wazuh.rbac.orm import SecurityError, AuthenticationManager
-from wazuh.results import AffectedItemsWazuhResult
-=======
+from wazuh.rbac.orm import AuthenticationManager
 from wazuh.rbac.orm import SecurityError
 from wazuh.results import AffectedItemsWazuhResult, WazuhResult
->>>>>>> 68bbad6d
 from wazuh.utils import process_array
-from time import time
 
 # Minimum eight characters, at least one uppercase letter, one lowercase letter, one number and one special character:
 _user_password = re.compile(r'^(?=.*[a-z])(?=.*[A-Z])(?=.*\d)(?=.*[_@$!%*?&-])[A-Za-z\d@$!%*?&-_]{8,}$')
