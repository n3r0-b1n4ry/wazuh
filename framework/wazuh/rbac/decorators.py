# Copyright (C) 2015-2019, Wazuh Inc.
# Created by Wazuh, Inc. <info@wazuh.com>.
# This program is a free software; you can redistribute it and/or modify it under the terms of GPLv2

import re
from collections import defaultdict
from functools import wraps

from api import configuration
from api.authentication import AuthenticationManager
from wazuh.common import rbac, broadcast
from wazuh.configuration import get_ossec_conf
from wazuh.core.cdb_list import iterate_lists
from wazuh.core.core_utils import get_agents_info, expand_group, get_groups
from wazuh.core.rule import format_rule_decoder_file, Status
from wazuh.exception import WazuhError
from wazuh.rbac.orm import RolesManager, PoliciesManager
from wazuh.results import AffectedItemsWazuhResult

mode = configuration.read_api_config()['rbac']['mode']


def switch_mode(m):
    """This function is used to change the RBAC's mode
    :param m: New RBAC's mode (white or black)
    """
    if m != 'white' and m != 'black':
        raise TypeError
    global mode
    mode = m


def _expand_resource(resource):
    """This function expand a specified resource depending of it type.
    :param resource: Resource to be expanded
    :return expanded_resource: Returns the result of the resource expansion
    """
    name, attribute, value = resource.split(':')
    resource_type = ':'.join([name, attribute])

    # This is the special case, expand_group can receive * or the name of the group. That's why it' s always called
    if resource_type == 'agent:group':
        return expand_group(value)

    # We need to transform the wildcard * to the resource of the system
    if value == '*':
        if resource_type == 'agent:id':
            return get_agents_info()
        elif resource_type == 'group:id':
            return get_groups()
        elif resource_type == 'role:id':
            with RolesManager() as rm:
                roles = rm.get_roles()
            return {str(role_id.id) for role_id in roles}
        elif resource_type == 'policy:id':
            with PoliciesManager() as pm:
                policies = pm.get_policies()
            return {str(policy_id.id) for policy_id in policies}
        elif resource_type == 'user:id':
            users_system = set()
            with AuthenticationManager() as auth:
                users = auth.get_users()
            for user in users:
                users_system.add(user['username'])
            return users_system
        elif resource_type == 'rule:file':
            tags = ['rule_include', 'rule_exclude', 'rule_dir']
            format_rules = format_rule_decoder_file(get_ossec_conf(section='ruleset')['ruleset'],
                                                    {'status': Status.S_ALL.value, 'path': None, 'file': None}, tags)
            return {rule['file'] for rule in format_rules}
        elif resource_type == 'decoder:file':
            tags = ['decoder_include', 'decoder_exclude', 'decoder_dir']
            format_decoders = format_rule_decoder_file(get_ossec_conf(section='ruleset')['ruleset'],
                                                       {'status': Status.S_ALL.value, 'path': None, 'file': None}, tags)
            return {decoder['file'] for decoder in format_decoders}
        elif resource_type == 'list:path':
            return {cdb_list['path'] for cdb_list in iterate_lists(only_names=True)}
        elif resource_type == 'node:id':
            # import pydevd_pycharm
            # pydevd_pycharm.settrace('172.17.0.1', port=12345, stdoutToServer=True, stderrToServer=True)
            # lc = local_client.LocalClient()
            # return set(get_nodes(lc)['items'])
            return {'master-node', 'worker1', 'worker2'}
        return set()
    # We return the value casted to set
    else:
        return {value}


def _use_expanded_resource(effect, final_permissions, expanded_resource, req_resources_value, delete):
    """After expanding the user permissions, depending on the effect of these we will introduce
    them or not in the list of final permissions.
    :param effect: This is the effect of these permissions (allow/deny)
    :param final_permissions: Dictionary with the final permissions of the user
    :param expanded_resource: Dictionary with the result of the permissions's expansion
    :param req_resources_value: Dictionary with the required permissions for the input of the user
    :param delete: (True/False) Flag that indicates if the actual permission is deny all (True -> Delete permissions) or
    is allow (False -> No delete permissions)
    """
    # If the wildcard * not in required resource, we must do an intersection for obtain only the required permissions
    # between all the user' resources
    if '*' not in req_resources_value:
        expanded_resource = expanded_resource.intersection(req_resources_value)
    # If the effect is allow, we insert the expanded resource in the final user permissions
    if effect == 'allow':
        final_permissions.update(expanded_resource)
    # If the policy is deny the resource, the final permissions must be cleared
    elif delete:
        final_permissions.clear()
    # If the effect is deny, we are left with only the elements in final permissions and no in expanded resource
    else:
        final_permissions.difference_update(expanded_resource)


def _black_mode_expansion(final_user_permissions, identifier, black_negation):
    """We can see the black mode as a white mode in which the first of the policies is all allowed.
    Thus the white mode has become the black mode by allowing everything.
    Basically the black mode is the logical negation of the white mode.
    :param final_user_permissions: Dictionary with the final permissions of the user
    :param identifier: Resource identifier. Ex: agent:id
    :param black_negation: Set of already negative resources
    """
    if identifier not in black_negation:
        try:
            final_user_permissions[identifier].update(_expand_resource(identifier + ':*'))
        except TypeError:
            final_user_permissions[identifier] = _expand_resource(identifier + ':*')
        black_negation.add(identifier)


def _black_mode_sanitize(final_user_permissions, req_resources_value):
    """This function is responsible for sanitizing the output of the user's final permissions
    in black mode. Due to the logical negation of the white mode in order to have the black mode,
    we have that the final permissions have extra resources.
    Ex: The user want to read the agent 001 and its permissions are:
    agent:read {
        agent:id:005: allow
    }
    Due the RBAC is in black mode, the user can read all the users but he only want to see the agent 001, this function
    remove all the extra resources
    :param final_user_permissions: Dictionary with the final permissions of the user
    :param req_resources_value: Dictionary with the required permissions for the input of the user
    """
    for user_key in list(final_user_permissions.keys()):
        if user_key not in req_resources_value.keys():
            final_user_permissions.pop(user_key)
        elif req_resources_value[user_key] != {'*'}:
            final_user_permissions[user_key] = final_user_permissions[user_key].intersection(
                req_resources_value[user_key])


def _permissions_processing(req_resources, user_permissions_for_resource, final_user_permissions: defaultdict):
    """Given some required resources and the user's permissions on that resource,
    we extract the user's final permissions on the resource.
    :param req_resources: List of required resources
    :param user_permissions_for_resource: List of the users's permissions over the specified resource
    :param final_user_permissions: Dictionary where the final permissions will be inserted
    """
    req_resources_value = dict()
    for element in req_resources:
        if ':'.join(element.split(':')[:-1]) not in req_resources_value.keys():
            req_resources_value[':'.join(element.split(':')[:-1])] = set()
        req_resources_value[':'.join(element.split(':')[:-1])].add(element.split(':')[-1])
    # If RBAC policies is empty and the RBAC's mode is black, we have the permission over the required resource
    # or if we can't expand the resource, the action is resourceless
    # With this set we know if a resource is already "deny"
    black_negation = set()
    if mode == 'black':
        for req_resource in req_resources:
            identifier = ':'.join(req_resource.split(':')[:-1])
            if identifier == '*:*':
                final_user_permissions['*:*'] = {'*'}
            else:
                expanded_resource = _expand_resource(req_resource)
                final_user_permissions[identifier].update(expanded_resource)
    for user_resource, user_resource_effect in user_permissions_for_resource.items():
        name, attribute, value = user_resource.split(':')
        identifier = name + ':' + attribute
        if identifier == 'agent:group':
            identifier = 'agent:id'
        # We expand the resource for the black mode, in this way,
        # we allow all permissions for the resource (black mode)
        mode == 'black' and _black_mode_expansion(final_user_permissions, identifier, black_negation)
        expanded_resource = _expand_resource(user_resource)
        try:
            if identifier == '*:*' or (user_resource_effect == 'allow' and
                                       '*' not in req_resources_value[identifier] and value == '*'):
                final_user_permissions[identifier].update(req_resources_value[identifier] - expanded_resource)

            _use_expanded_resource(user_resource_effect, final_user_permissions[identifier],
                                   expanded_resource, req_resources_value[identifier],
                                   value == '*' and user_resource_effect == 'deny')
        except KeyError:  # Multiples resources in action and only one is required
            pass
            # if len(final_user_permissions[identifier]) == 0:
            #     final_user_permissions.pop(identifier)
        # If the black mode is enabled we need to sanity the output due the initial expansion
        # (allow all permissions over the resource)
    mode == 'black' and _black_mode_sanitize(final_user_permissions, req_resources_value)


def _get_required_permissions(actions: list = None, resources: list = None, **kwargs):
    """Resource pairs exposed by the framework function
    :param actions: List of exposed actions
    :param resources: List of exposed resources
    :param kwargs: Function kwargs to look for dynamic resources
    :return: Dictionary with required actions as keys and a list of required resources as values
    """
    # We expose required resources for the request
    res_list = list()
    target_params = dict()
    add_denied = True
    for resource in resources:
        m = re.search(r'^([a-z*]+:[a-z*]+):([^\{\}]+|\*|{(\w+)})$', resource)
        res_base = m.group(1)
        # If we find a '{' in the regex we obtain the dynamic resource/s
        if '{' in m.group(2):
            target_params[m.group(1)] = m.group(3)
            if m.group(3) in kwargs:
                # Dynamic resources ids are found within the {}
                params = kwargs[m.group(3)]
                if isinstance(params, list):
                    for param in params:
                        res_list.append("{0}:{1}".format(res_base, param))
                    add_denied = not broadcast.get()
                else:
                    if params is None or params == '*':
                        add_denied = True
                        params = '*'
                    else:
                        add_denied = not broadcast.get()
                    res_list.append("{0}:{1}".format(res_base, params))
            # KeyError occurs if required dynamic resources can't be found within request parameters
            else:
                add_denied = False
                params = '*'
                res_list.append("{0}:{1}".format(res_base, params))
        # If we don't find a regex match we obtain the static resource/s
        else:
            if m.group(2) == '*':  # If resourceless
                target_params[m.group(1)] = m.group(2)
            else:  # Static resource
                target_params[m.group(1)] = '*'
            res_list.append(resource)
    # Create dict of required policies with action: list(resources) pairs
    req_permissions = dict()
    for action in actions:
        req_permissions[action] = res_list
    return target_params, req_permissions, add_denied


def _match_permissions(req_permissions: dict = None):
    """Try to match function required permissions against user permissions to allow or deny execution
    :param req_permissions: Required permissions to allow function execution
    :return: Dictionary with final permissions
    """
    allow_match = defaultdict(set)
    for req_action, req_resources in req_permissions.items():
        try:
            _permissions_processing(req_resources, rbac.get()[req_action], allow_match)
        except KeyError:
            _permissions_processing(req_resources, dict(), allow_match)
    return allow_match


def _get_denied(original, allowed, target_param, res_id):
    try:
        return {original[target_param]} - allowed[res_id]
    except TypeError:
        return set(original[target_param]) - allowed[res_id]
    except KeyError:
        return set()


def list_handler(result: AffectedItemsWazuhResult, original: dict = None, allowed: dict = None, target: dict = None,
                 add_denied: bool = False,
                 **post_proc_kwargs):
    """ Post processor for framework list responses with affected items and optional denied items

    :param result: Dict with affected_items, failed_items and str_priority
    :param original: Original input call parameter values
    :param allowed: Allowed input call parameter values
    :param target: Name of the input parameters used to calculate resource access
    :param add_denied: Flag to add denied permissions to answer
    :return: WazuhResult
    """
    if add_denied:
        for res_id, target_param in target.items():
            denied = _get_denied(original, allowed, target_param, res_id)
            for denied_item in denied:
                result.add_failed_item(id_=denied_item, error=WazuhError(4000,
                                                                         extra_message=f'Resource type: {res_id}',
                                                                         ids=denied))
    else:
        if 'exclude_codes' in post_proc_kwargs:
            result.remove_failed_items(post_proc_kwargs['exclude_codes'])

    return result


def expose_resources(actions: list = None, resources: list = None, post_proc_func: callable = list_handler,
                     post_proc_kwargs: dict = None):
    """Decorator to apply user permissions on a Wazuh framework function
    based on exposed action:resource pairs.
    :param actions: List of actions exposed by the framework function
    :param resources: List of resources exposed by the framework function
    :param post_proc_func: Name of the function to use in response post processing
    :param post_proc_kwargs: Extra parameters used in post processing
    :return: Allow or deny framework function execution
    """
    if post_proc_kwargs is None:
        post_proc_kwargs = dict()

    def decorator(func):
        @wraps(func)
        def wrapper(*args, **kwargs):
            target_params, req_permissions, add_denied = \
                _get_required_permissions(actions=actions, resources=resources, **kwargs)
            allow = _match_permissions(req_permissions=req_permissions)
            original_kwargs = dict(kwargs)
<<<<<<< HEAD
=======

>>>>>>> 4e1df76e
            for res_id, target_param in target_params.items():
                try:
                    # We don't have any permissions over the required resources
                    if len(allow[res_id]) == 0 and \
                            original_kwargs.get(target_param, None) is not None and \
                            len(original_kwargs[target_param]) != 0:
                        raise Exception
                    if target_param != '*':  # No resourceless
                        kwargs[target_param] = list(allow[res_id])
                    elif len(allow[res_id]) == 0:
                        raise Exception
                except Exception:
                    if add_denied:
                        denied = _get_denied(original_kwargs, allow, target_param, res_id)
                        raise WazuhError(4000, extra_message=f'Resource type: {res_id}', ids=denied)
                    else:
                        kwargs[target_param] = list()
            result = func(*args, **kwargs)
            if post_proc_func is None:
                return result
            else:
                return post_proc_func(result, original=original_kwargs, allowed=allow, target=target_params,
                                      add_denied=add_denied, **post_proc_kwargs)

        return wrapper

    return decorator<|MERGE_RESOLUTION|>--- conflicted
+++ resolved
@@ -318,10 +318,7 @@
                 _get_required_permissions(actions=actions, resources=resources, **kwargs)
             allow = _match_permissions(req_permissions=req_permissions)
             original_kwargs = dict(kwargs)
-<<<<<<< HEAD
-=======
-
->>>>>>> 4e1df76e
+
             for res_id, target_param in target_params.items():
                 try:
                     # We don't have any permissions over the required resources
