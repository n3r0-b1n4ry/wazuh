# Copyright (C) 2015-2019, Wazuh Inc.
# Created by Wazuh, Inc. <info@wazuh.com>.
# This program is free software; you can redistribute it and/or modify it under the terms of GPLv2


from copy import deepcopy


GENERIC_ERROR_MSG = "Wazuh Internal Error. See log for more detail"


class WazuhException(Exception):
    """
    Wazuh Exception object.
    """

    ERRORS = {
        # < 1000: API

        # Wazuh: 0999 - 1099
        999: 'Incompatible version of Python',
        1000: {'message': 'Wazuh Internal Error',
               'remediation': 'Please, check `WAZUH_HOME/logs/ossec.log` to get more information about the error'},
        1001: 'Error importing module',
        1002: 'Error executing command',
        1003: 'Command output not in json',
        1004: 'Malformed command output ',
        1005: {'message': 'Error reading file',
               'remediation': 'Please, ensure you have the right file permissions in Wazuh directories'},
        1006: {'message': 'File/directory does not exist',
               'remediation': 'Please, check if path to file/directory is correct'},
        1010: 'Unable to connect to queue',
        1011: 'Error communicating with queue',
        1012: {'message': 'Invalid message to queue'},
        1013: {'message': 'Unable to connect with socket',
               'remediation': 'Please, restart Wazuh to restore sockets'},
        1014: {'message': 'Error communicating with socket',
               'remediation': 'Please, restart Wazuh to restore sockets'},
        1015: 'Error agent version is null. Was the agent ever connected?',
        1016: {'message': 'Error moving file',
               'remediation': 'Please, ensure you have the required file permissions in Wazuh directories'},
        1017: 'Some Wazuh daemons are not ready yet in node \'{node_name}\' ',
        # Configuration: 1100 - 1199
        1100: 'Error checking configuration',
        1101: {'message': 'Requested component does not exist',
               'remediation': 'Run `WAZUH_PATH/bin/ossec-logtest -t` to check your configuration'},
        1102: {'message': 'Invalid section',
               'remediation': 'Please, visit [official documentation](https://documentation.wazuh.com/current/user-manual/reference/ossec-conf/index.html) '
               'to get more information about configuration sections'},
        1103: {'message': 'Invalid field in section',
               'remediation': 'Please, visit [official documentation](https://documentation.wazuh.com/current/user-manual/reference/ossec-conf/index.html) '
               'to get more information about configuration sections'},
        1104: {'message': 'Invalid type',
               'remediation': 'Insert a valid type'},
        1105: 'Error reading API configuration',
        1106: {'message': 'Requested section not present in configuration',
               'remediation': 'Please, check your configuration file. '
               'You can visit [official documentation](https://documentation.wazuh.com/current/user-manual/reference/ossec-conf/index.html) '
               'to get more information about configuration sections'},
        1107: 'Internal options file not found',
        1108: 'Value not found in internal_options.conf',
        1109: 'Option must be a digit',
        1110: 'Option value is out of the limits',
        1111: "Remote group file updates are only available in 'agent.conf' file",
        1112: {'message': 'Empty files are not supported',
               'remediation': 'Please, provide another file'
               },
        1113: {'message': 'XML syntax error',
               'remediation': 'Please, ensure file content has correct XML'
               },
        1114: "Wazuh syntax error",
        1115: {'message': 'Error executing verify-agent-conf',
               'remediation': 'Please, check your configuration file and try again'
               },
        1116: {'message': "Requested component configuration does not exist",
               'remediation': "Please, visit [official documentation](https://documentation.wazuh.com/current/user-manual/api/reference.html#get-active-configuration) to check available component configurations"
               },
        1117: {'message': "Unable to connect with component. The component might be disabled."},
        1118: {'message': "Could not request component configuration"},
        1119: "Directory '/tmp' needs read, write & execution permission for 'ossec' user",
        1120: {'message': "Error adding agent. HTTP header 'X-Forwarded-For' not present in a behind_proxy_server API configuration",
               'remediation': "Please, make sure your proxy is setting 'X-Forwarded-For' HTTP header"
               },
        1121: {'message': "Error connecting with socket"},
        # Rule: 1200 - 1299
        1200: {'message': 'Error reading rules from `WAZUH_HOME/etc/ossec.conf`',
               'remediation': 'Please, visit [official documentation](https://documentation.wazuh.com/3.x/user-manual/reference/ossec-conf/index.html)'
                              ' to get more information about how to configure the rules'
               },
        1201: {'message': 'Error reading rule files',
               'remediation': 'Please, visit [official documentation](https://documentation.wazuh.com/3.x/user-manual/reference/ossec-conf/index.html)'
                              ' to get more information about how to configure the rules'
               },
        1202: {'message': 'Argument \'status\' must be: enabled, disabled or all',
               'remediation': 'Please indicate one of the following states: enabled, disabled, all'
               },
        1203: {'message': 'Error in argument \'level\'',
               'remediation': 'Argument \'level\' must be a number or an interval separated by \'-\''
               },
        1204: {'message': 'Operation not implemented',
               'remediation': 'Please contact us: [official repository]https://github.com/wazuh/wazuh/issues'
               },
        1205: {'message': 'Requirement not valid',
               'remediation': 'Please indicate one of the following values:'
               },
        1206: {'message': 'Duplicated rule ID',
               'remediation': 'Please check your configuration, two or more rules have the same ID, visit [official documentation]https://documentation.wazuh.com/3.x/user-manual/ruleset/custom.html '
                              ' to get more information about how to configure the rules'
               },
        1207: {'message': 'Error reading rule files, wrong permissions',
               'remediation': 'Please, check your permissions over the file'
               },

        # Stats: 1300 - 1399
        1307: {'message': 'Invalid parameters',
               'remediation': 'Please, check that the update is correct, there is a problem while reading the results, contact us at [official repository](https://github.com/wazuh/wazuh/issues)'
               },
        1308: {'message': 'Stats file has not been created yet',
              'remediation': 'Stats files are generated at 12 PM. '
              'Please, try again later'},
        1309: 'Statistics file damaged',
        1310: {'message': 'Stats file does not exist',
              'remediation': 'Please, try to use another date'},

        # Utils: 1400 - 1499
        1400: 'Invalid offset',
        1401: 'Invalid limit',
        1402: {'message': 'Invalid sort_ascending field',
               'remediation': 'Please, use only true if ascending or false if descending'
               },
        1403: {'message': 'Not a valid sort field ',
               'remediation': 'Please, use only allowed sort fields'
               },
        1404: 'A field must be specified to order the data',
        1405: {'message': 'Specified limit exceeds maximum allowed',
               'remediation': 'Please select a limit between 1 and 1000'
               },
        1406: {'message': '0 is not a valid limit',
               'remediation': 'Please select a limit between 1 and 1000'
               },
        1407: 'query does not match expected format',
        1408: 'Field does not exist.',
        1409: 'Invalid query operator.',
        1410: 'Selecting more than one field in distinct mode',
        1411: 'Timeframe is not valid',
        1412: 'Date filter not valid. Valid formats are timeframe or YYYY-MM-DD HH:mm:ss',
        1413: {'message': 'Error reading rules file'},
        1414: {'message': 'Error reading rules file',
               'remediation': 'Please, make sure you have read permissions over the file'
               },
        1415: {'message': 'Rules file not found',
               'remediation': 'Please, use GET /rules/files to list all available rules'
               },

        # Decoders: 1500 - 1599
        1500: {'message': 'Error reading decoders from ossec.conf',
               'remediation': 'Please, visit https://documentation.wazuh.com/current/user-manual/ruleset/custom.html'
                              'to get more information on adding or modifying existing decoders'
               },
        1501: {'message': 'Error reading decoders file'
               },
        1502: {'message': 'Error reading decoders file',
               'remediation': 'Please, make sure you have read permissions on the file'
               },
        1503: {'message': 'Decoders file not found',
               'remediation': 'Please, use GET /decoders/files to list all available decoders'
               },

        # Syscheck/Rootcheck/AR: 1600 - 1699
        1600: {'message': 'There is no database for selected agent with id',
               'remediation': 'Please, upgrade wazuh to v3.7.0 or newer. Visit '
                              'https://documentation.wazuh.com/current/installation-guide/upgrading/index.html'
                              ' to obtain more information on upgrading wazuh'
               },
        1601: {'message': 'Impossible to run FIM scan, agent is not active',
               'remediation': 'Please, ensure selected agent is active and connected to the manager. Visit '
                              'https://documentation.wazuh.com/current/user-manual/registering/index.html and '
                              'https://documentation.wazuh.com/current/user-manual/agents/agent-connection.html'
                              'to obtain more information on registering and connecting agents'
               },
        1603: 'Invalid status. Valid statuses are: all, solved and outstanding',
        1605: 'Impossible to run policy monitoring scan due to agent is not active',
        1650: 'Active response - Command not specified',
        1651: 'Active response - Agent is not active',
        1652: 'Active response - Unable to run command',
        1653: 'Active response - Agent ID not specified',
        1654: 'Unable to clear rootcheck database',
        1655: 'Active response - Command not available',
        1656: {'message': 'No parameters provided for request',
               'remediation': 'Please, visit [official documentation]'
               '(https://documentation.wazuh.com/current/user-manual/api/reference.html#active-response) '
               'to get more information about `active-response` API call'},

        # Agents: 1700 - 1799
        1700: 'Bad arguments. Accepted arguments: [id] or [name and ip]',
        1701: {'message': 'Agent does not exist',
               'remediation': 'Please, use `GET /agents?select=id,name` to find all available agents'
               },
        1702: {'message': 'Unable to restart agent(s)',
               'remediation': 'Please make sure the agent exists. it is active and it is not the manager(Agent 000)'
               },
        1703: {'message': 'Action not available for Manager (Agent 000)',
               'remediation': 'Please, use `GET /agents?select=id,name` to find all available agents and make sure you select an agent other than 000'
               },
        1704: 'Unable to load requested info from agent db',
        1705: {'message': 'There is an agent with the same name',
               'remediation': 'Please choose another name'
               },
        1706: {'message': 'There is an agent with the same IP or the IP is invalid',
               'remediation': 'Please choose another IP'
               },
        1707: {'message': 'Impossible to restart non-active agent',
               'remediation': 'Please, make sure agent is active before attempting to restart'
               },
        1708: {'message': 'There is an agent with the same ID',
               'remediation': 'Please choose another ID'
               },
        1709: {'message': 'Too short key size',
               'remediation': 'The necessary size for the key is (<64)'
               },
        1710: {'message': 'The group does not exist',
               'remediation': 'Please, `GET /agents/groups` to find all available groups'
               },
        1711: {'message': 'The group already exists',
               'remediation': 'Please, use another group ID'
               },
        1712: {'message': 'Default group is not deletable',
               'remediation': 'Please, visit [official documentation](https://documentation.wazuh.com/3.x/user-manual/agents/grouping-agents.html)'
                              'to get more information'
               },
        1713: {'message': 'Error accessing repository',
               'remediation': 'Please check your internet connection and try again'
               },
        1714: {'message': 'Error downloading WPK file',
               'remediation': 'Please check your internet connection and try again'
               },
        1715: {'message': 'Error sending WPK file',
               'remediation': 'Please check your internet connection, ensure the agent is active and try again'
               },
        1716: {'message': 'Error upgrading agent',
               'remediation': 'Please check that it is a new version and try again'
               },
        1717: {'message': 'Cannot upgrade to a version higher than the manager',
               'remediation': 'The agent cannot have a more recent version than the manager, please update the manager first'
               },
        1718: {'message': 'Version not available',
               'remediation': 'Please check the version again or check our repository at [official repository](https://github.com/wazuh/wazuh)'
               },
        1719: {'message': 'Remote upgrade is not available for this agent version',
               'remediation': 'Please, follow this for agent upgrading: [official documentation](https://documentation.wazuh.com/3.x/user-manual/agents/remote-upgrading/upgrading-agent.html)'
               },
        1720: {'message': 'Agent disconnected',
               'remediation': 'Please make sure the agent is active'
               },
        1721: {'message': 'Remote upgrade is not available for this agent OS version',
               'remediation': 'Sorry, the remote update is not available for this OS'
               },
        1722: {'message': 'Incorrect format for group_id',
               'remediation': 'Characters supported  a-z, A-Z, 0-9, ., _ and -. Max length is 255'
               },
        1723: 'Hash algorithm not available',
        1724: {'message': 'Not a valid select field ',
               'remediation': 'Please, use only allowed select fields'
               },
        1725: {'message': 'Error registering a new agent',
               'remediation': 'Please check all data fields and try again'
               },
        1726: {'message': 'Ossec authd is not running',
               'remediation': 'Please, visit our documentation to get more information: [official documentation](https://documentation.wazuh.com/current/user-manual/agents/registering-agents/register-agent-authd.html)'
               },
        1727: {'message': 'Error listing group files',
               'remediation': 'Please, use `GET /agents/groups/:group_id/files` to get all available group files'
               },
        1728: {'message': 'Invalid node type',
               'remediation': 'Valid types are `master` and `worker`. Please, visit [official documentation](https://documentation.wazuh.com/current/user-manual/manager/wazuh-cluster.html) '
                          'to get more information about cluster configuration'},
        1729: {'message': 'Agent status not valid. Valid statuses are active, disconnected, pending and never_connected',
               'remediation': 'Please check used status and try again.'
               },
        1730: {'message': 'Node does not exist',
               'remediation': 'Make sure the name is correct and that the node is up. You can check it using '
                          '[`cluster_control -l`](https://documentation.wazuh.com/current/user-manual/reference/tools/cluster_control.html#get-connected-nodes)'},
        1731: {'message': 'Agent is not eligible for removal',
               'remediation': "Please check the agent's status [official documentation](https://documentation.wazuh.com/3.x/user-manual/agents/restful-api/remove.html)"
               },
        1732: {'message': 'No agents selected',
               'remediation': 'Please select an agent or the operation cannot be performed'
               },
        1733: 'Bad formatted version. Version must follow this pattern: vX.Y.Z .',
        1734: {'message': 'Error removing agent from group',
               'remediation': 'Agent does not belong to specified group, to assign the agent to a group follow: [official documentation](https://documentation.wazuh.com/3.x/user-manual/agents/grouping-agents.html)'
               },
        1735: {'message': 'Agent version is not compatible with this feature',
               'remediation': 'Please update the agent, in case the problem persists contact us at: [official repository](https://github.com/wazuh/wazuh/issues)'
               },
        1736: {'message': 'Error getting all groups',
               'remediation': 'Please, use `GET /agents/groups` to find all available groups'
               },
        1737: {'message': 'Maximum number of groups per multigroup is 256',
               'remediation': 'Please choose another group or remove an agent from the target group'
               },
        1738: {'message': 'Agent name is too long',
               'remediation': 'Max length allowed for agent name is 128'
               },
        1739: {'message': 'Error getting agents group sync',
               'remediation': 'Please check that the agent and the group are correctly created [official documentation](https://documentation.wazuh.com/3.x/user-manual/agents/command-line/register.html)'
               },
        1740: {'message': 'Action only available for active agents',
               'remediation': 'Please activate the agent to be able to synchronize'
               },
        1741: 'Could not remove multigroup',
        1742: 'Error running XML syntax validator',
        1743: 'Error running Wazuh syntax validator',
        1744: 'Invalid chunk size',
        1745: "Agent only belongs to 'default' and it cannot be unassigned from this group.",
        1746: {'message': "Could not parse current client.keys file"},
        1747: {'message': "Could not remove agent group assigment from database"},
        1748: {'message': "Could not remove agent files"},
        1749: {'message': "Downgrading an agent requires the force flag.",
               'remediation': "Use -F to force the downgrade"
               },
        1750: {'message': 'Could not restart selected agent, active-response is disabled in the agent',
               'remediation': "You can activate it in agents' `WAZUH_HOME/etc/ossec.conf`"},

        # CDB List: 1800 - 1899
        1800: {'message': 'Bad format in CDB list {path}'},
        1801: {'message': 'Wrong \'path\' parameter',
               'remediation': 'Please, provide a correct path'},
        1802: {'message': 'Lists file not found',
               'remediation': 'Please, use `GET /lists/files` to find all available lists'},
        1803: {'message': 'Error reading lists file',
               'remediation': 'Please, make sure you have read permissions over the file'
               },
        1804: {'message': 'Error reading lists file',
               'remediation': 'Please, make sure you provide a correct filepath'
               },

        # Manager:
        1900: 'Error restarting manager',
        1901: {'message': '\'execq\' socket has not been created'
               },
        1902: {'message': 'Connection to \'execq\' socket failed'
               },
        1903: 'Error deleting temporary file from API',
        1904: {'message': 'Bad data from \'execq\''
               },
        1905: {'message': 'File could not be updated, it already exists',
               'remediation': 'Please, provide a different file or set overwrite=True to overwrite actual file'
               },
        1906: {'message': 'File does not exist',
               'remediation': 'Please, provide a different file or make sure provided file path is correct'
               },
        1907: {'message': 'File could not be deleted',
               'remediation': 'Please, ensure you have the right file permissions'
               },
        1908: {'message': 'Error validating configuration',
               'remediation': 'Please, fix the corrupted files'
              },
        1909: {'message': 'Content of file is empty',
               'remediation': 'Try to upload another non-empty file'},
        1910: {'message': 'Content-type header is mandatory',
               'remediation': 'Please, visit [official documentation](https://documentation.wazuh.com/current/user-manual/api/reference.html#update-local-file-at-any-cluster-node)'
                              ' to get more information about how to configure a cluster'},
        1911: {'message': 'Error parsing body request to UTF-8',
               'remediation': 'Please, check if the file content to be uploaded is right'},
        1912: {'message': 'Body is empty',
               'remediation': 'Please, check the content of the file to be uploaded'},

        # Database:
        2000: {'message': 'No such database file'},
        2001: {'message': 'Incompatible version of SQLite'},
        2002: {'message': 'Maximum attempts exceeded for sqlite3 execute'},
        2003: {'message': 'Error in wazuhdb request',
               'remediation': 'Make sure the your request is correct'},
        2004: {'message': 'Database query not valid'},
        2005: {'message': 'Could not connect to wdb socket'},
        2006: {'message': 'Received JSON from Wazuh DB is not correctly formatted'},
        2007: {'message': 'Error retrieving data from Wazuh DB'},

        # Cluster
        3000: 'Cluster',
        3001: 'Error creating zip file',
        3002: {'message': 'Error creating PID file'},
        3003: {'message': 'Error deleting PID file'},
        3004: {'message': 'Error in cluster configuration',
               'remediation': 'Please, visit [official documentation](https://documentation.wazuh.com/current/user-manual/manager/wazuh-cluster.html)'
                              ' to get more information about how to configure a cluster'},
        3005: 'Error reading cluster JSON file',
        3006: {'message': 'Error reading cluster configuration',
               'remediation': 'Please, visit [official documentation](https://documentation.wazuh.com/current/user-manual/manager/wazuh-cluster.html)'
                              ' to get more information about how to configure a cluster'},
        3007: 'Client.keys file received in master node',
        3008: 'Received invalid agent status',
        3009: {'message': 'Error executing distributed API request',
               'remediation': ''},
        3010: 'Received the status/group of an unexisting agent',
        3011: 'Agent info file received in a worker node',
        3012: 'Cluster is not running',
        3013: {'message': 'Cluster is disabled in `WAZUH_HOME/etc/ossec.conf`',
               'remediation': 'Please, visit [official documentation](https://documentation.wazuh.com/current/user-manual/manager/wazuh-cluster.html)'
                              ' to get more information about how to configure a cluster'
               },
        3015: 'Cannot access directory',
        3016: 'Received an error response',
        3017: 'The agent is not reporting to any manager',
        3018: 'Error sending request',
        3019: 'Wazuh is running in cluster mode: {EXECUTABLE_NAME} is not available in worker nodes. Please, try again in the master node: {MASTER_IP}',
        3020: {'message': 'Timeout sending request',
               'remediation': 'Please, try to make the request again'},
        3021: 'Timeout executing API request',
        3022: {'message': 'Unknown node ID',
               'remediation': 'Check the name of the node'},
        3023: {'message': 'Worker node is not connected to master',
               'remediation': 'Check the cluster.log located at WAZUH_HOME/logs/cluster.log file to see if there are '
                              'connection errors. Restart the `wazuh-manager` service.'},
        3024: "Length of command exceeds limit defined in wazuh.cluster.common.Handler.cmd_len.",
        3025: {'message': "Could not decrypt message",
               'remediation': "Check the cluster key is correct in the worker's "
                              "[ossec.conf](https://documentation.wazuh.com/current/user-manual/reference/ossec-conf/cluster.html#key)"
                              ", ensure it is the same that the master's."},
        3026: "Error sending request: Memory error. Request chunk size divided by 2.",
        3027: "Unknown received task name",
        3028: {'message': "Worker node ID already exists",
               'remediation': "Check and fix [worker names](https://documentation.wazuh.com/current/user-manual/reference/ossec-conf/cluster.html#node-name)"
                              " and restart the `wazuh-manager` service."},
        3029: {"message": "Connected worker with same name as the master",
               "remediation": "Check and fix the [worker name](https://documentation.wazuh.com/current/user-manual/reference/ossec-conf/cluster.html#node-name)"
                              " and restart the `wazuh-manager` service in the node"},
        3030: {'message': 'Worker does not belong to the same cluster',
               'remediation': "Change the [cluster name](https://documentation.wazuh.com/current/user-manual/reference/ossec-conf/cluster.html#name)"
                              " in the worker configuration to match the master's and restart the `wazuh-manager` service"},
        3031: {'message': "Worker and master versions are not the same",
               'remediation': "[Update](https://documentation.wazuh.com/current/installation-guide/upgrading/index.html)"
                              " master and workers to the same version."},
        3032: "Could not forward DAPI request. Connection not available.",
        3033: "Payload length exceeds limit defined in wazuh.cluster.common.Handler.request_chunk.",
        3034: "Error sending file. File not found.",

        # RBAC exceptions
        # The messages of these exceptions are provisional until the RBAC documentation is published.
        4000: {'message': "Permission denied",
               'remediation': "Please, make sure you have permissions to execute current request, for more information on setting up permissions please visit XXXX"},
        4001: {'message': 'The body of the request is empty, you must specify that you want to modify',
               'remediation': "The fields available for update are: name(str), rule(str), policies(list(dict))"},
        4002: {'message': 'The specified role does not exist',
               'remediation': 'Please, create the specified role with the endpoint POST /security/roles'},
        4003: {'message': 'The specified rule is invalid',
               'remediation': "The rule must have a json format"},
        4004: {'message': 'The specified name is invalid'},
        4005: {'message': 'The specified name or rule already exist'},
        4006: {'message': 'The specified policy is invalid',
               'remediation': 'The policy must have a json format and it\'s keys must be "access", "resources", '
                              'and "effect". The actions and resources must be splitted by ":". Example: agent:id:001'},
        4007: {'message': 'The specified policy does not exist',
               'remediation': 'Please, create the specified policy with the endpoint POST /security/policies'},
        4008: {'message': 'The specified role/policy is required for a correct Wazuh\'s functionality'},
        4009: {'message': 'The specified name or policy already exist'},
        4010: {'message': 'The specified role-policy does not exist',
               'remediation': 'Please, create the specified role-policy relation with the endpoint '
                              'POST /security/roles/{role_id}/policies/{policy_id}'},
        4011: {'message': 'The specified role-policy already exist'},
        4012: {'message': 'The specified actions or resources '
                          'are invalid',
               'remediation': 'The actions and resources must be splitted by ":". Example: agent:id:001'},
        4013: {'message': 'The specified name already exist'},
<<<<<<< HEAD
        4014: {'message': 'Can\'t access specified required dynamic resource'},
        4015: {'message': 'An invalid role was found',
               'remediation': 'Please check that all roles in the system are correct (GET /security/roles)'}
=======
        4014: {'message': 'Parameter {param} is required',
               'remediation': 'Please, make sure the parameter is defined'},
        4015: {'message': 'Invalid value for parameter {param}',
               'remediation': 'Please, make sure parameter is not empty'}
>>>>>>> b839ed4d

        # > 9000: Authd
    }

    def __init__(self, code, extra_message=None, extra_remediation=None, cmd_error=False, dapi_errors=None):
        """
        Creates a Wazuh Exception.

        :param code: Exception code.
        :param extra_message: Adds an extra message to the error description.
        :param extra_remediation: Adds an extra description to remediation
        :param cmd_error: If it is a custom error code (i.e. ossec commands), the error description will be the message.
        :param dapi_errors: dict with details about node and logfile. I.e.:
                            {'master-node': {'error': 'Wazuh Internal error',
                                             'logfile': WAZUH_HOME/logs/api.log}
                            }
        """
        self._code = code
        self._extra_message = extra_message
        self._extra_remediation = extra_remediation
        self._cmd_error = cmd_error
        self._dapi_errors = {} if dapi_errors is None else deepcopy(dapi_errors)

        error_details = self.ERRORS[self._code] if not cmd_error else extra_message
        if isinstance(error_details, dict):
            code_message, code_remediation = error_details.get('message', ''), error_details.get('remediation', None)
        else:
            code_message, code_remediation = error_details, None

        if not cmd_error:
            if extra_message:
                if isinstance(extra_message, dict):
                    self._message = code_message.format(**extra_message)
                else:
                    self._message = "{0}: {1}".format(code_message, extra_message)
            else:
                self._message = code_message
        else:
            self._message = extra_message

        self._remediation = code_remediation if extra_remediation is None else f"{code_remediation}: {extra_remediation}"

    def __str__(self):
        return "Error {0} - {1}".format(self._code, self._message)

    def __repr__(self):
        return repr(self.to_dict())

    def __eq__(self, other):
        if not isinstance(other, WazuhException):
            return NotImplemented
        return self.to_dict() == other.to_dict()

    def __or__(self, other):
        result = self.__class__(**self.to_dict())
        if isinstance(other, WazuhException):
            result.dapi_errors = {**self._dapi_errors, **other.dapi_errors}
        return result

    def to_dict(self):
        return {'code': self._code,
                'extra_message': self._extra_message,
                'extra_remediation': self._extra_remediation,
                'cmd_error': self._cmd_error,
                'dapi_errors': self._dapi_errors
                }

    @property
    def message(self):
        return self._message

    @property
    def remediation(self):
        return self._remediation

    @property
    def dapi_errors(self):
        return self._dapi_errors

    @dapi_errors.setter
    def dapi_errors(self, value):
        self._dapi_errors = value

    @property
    def code(self):
        return self._code

    @classmethod
    def from_dict(cls, dct):
        return cls(**dct)


class WazuhInternalError(WazuhException):
    """
    This type of exception is raised when an unexpected error in framework code occurs,
    which means an internal error could not be handled
    """
    pass


class WazuhError(WazuhException):
    """
    This type of exception is raised as a controlled response to a bad request from user
    that cannot be performed properly
    """
    pass


class WazuhClusterError(WazuhException):
    """
    This type of exception is raised inside the cluster.
    """
    pass<|MERGE_RESOLUTION|>--- conflicted
+++ resolved
@@ -463,16 +463,10 @@
                           'are invalid',
                'remediation': 'The actions and resources must be splitted by ":". Example: agent:id:001'},
         4013: {'message': 'The specified name already exist'},
-<<<<<<< HEAD
-        4014: {'message': 'Can\'t access specified required dynamic resource'},
-        4015: {'message': 'An invalid role was found',
-               'remediation': 'Please check that all roles in the system are correct (GET /security/roles)'}
-=======
         4014: {'message': 'Parameter {param} is required',
                'remediation': 'Please, make sure the parameter is defined'},
         4015: {'message': 'Invalid value for parameter {param}',
                'remediation': 'Please, make sure parameter is not empty'}
->>>>>>> b839ed4d
 
         # > 9000: Authd
     }
