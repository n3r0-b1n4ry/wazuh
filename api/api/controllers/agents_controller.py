--- conflicted
+++ resolved
@@ -894,11 +894,7 @@
     :param wait_for_complete: Disable timeout response
     :param group_id: Group ID.
     :param file_name: Filename
-<<<<<<< HEAD
-    :return: Data
-=======
     :return: File data in JSON
->>>>>>> fe7b7bf0
     """
     f_kwargs = {'group_list': [group_id],
                 'filename': file_name,
@@ -928,11 +924,7 @@
     :param wait_for_complete: Disable timeout response
     :param group_id: Group ID.
     :param file_name: Filename
-<<<<<<< HEAD
-    :return: Data
-=======
     :return: File data in XML
->>>>>>> fe7b7bf0
     """
     f_kwargs = {'group_list': [group_id],
                 'filename': file_name,
