#!/var/ossec/framework/python/bin/python3
# Copyright (C) 2015-2019, Wazuh Inc.
# Created by Wazuh, Inc. <info@wazuh.com>.
# This program is a free software; you can redistribute it and/or modify it under the terms of GPLv2
import argparse
import logging
import os
import sys
import ssl

import connexion
from flask_cors import CORS

<<<<<<< HEAD
from api import encoder, configuration, __path__ as api_path
=======
from api import alogging, encoder, configuration
>>>>>>> e873ac08
from wazuh import common, pyDaemonModule, Wazuh
from wazuh.cluster import __version__, __author__, __ossec_name__, __licence__


#
# Aux functions
#
def set_logging(foreground_mode=False, debug_mode='info'):
    api_logger = alogging.APILogger(foreground_mode=foreground_mode, debug_level=debug_mode)
    api_logger.setup_logger()
    return api_logger


def print_version():
    print("\n{} {} - {}\n\n{}".format(__ossec_name__, __version__, __author__, __licence__))


<<<<<<< HEAD
def main(cors, port, host, ssl_context):
    app = connexion.App(__name__, specification_dir=os.path.join(api_path[0], 'spec/'))
=======
def main(cors, port, host, ssl_context, main_logger):
    app = connexion.App(__name__, specification_dir=f'{common.ossec_path}/api/api/spec/')
>>>>>>> e873ac08
    app.app.json_encoder = encoder.JSONEncoder
    app.add_api('spec.yaml', arguments={'title': 'Wazuh API'})
    app.app.logger = main_logger
    app.app.before_request(alogging.set_request_user_logs)
    if cors:
        # add CORS support
        CORS(app.app)
    try:
        app.run(port=port, host=host, ssl_context=ssl_context)
    except Exception as e:
        main_logger.error("Error starting API server: {}".format(e))


#
# Main
#
if __name__ == '__main__':
    parser = argparse.ArgumentParser()
    ####################################################################################################################
    parser.add_argument('-f', help="Run in foreground", action='store_true', dest='foreground')
    parser.add_argument('-V', help="Print version", action='store_true', dest="version")
    args = parser.parse_args()

    my_wazuh = Wazuh(get_init=True)

    configuration = configuration.read_config()

    if args.version:
        print_version()
        sys.exit(0)

    # Foreground/Daemon
    if not args.foreground:
        pyDaemonModule.pyDaemon()

    # set correct permissions on api.log file
    if os.path.exists('{0}/logs/api.log'.format(common.ossec_path)):
        os.chown('{0}/logs/api.log'.format(common.ossec_path), common.ossec_uid, common.ossec_gid)
        os.chmod('{0}/logs/api.log'.format(common.ossec_path), 0o660)

    if configuration['https']['enabled']:
        ssl_context = ssl.SSLContext()
        ssl_context.load_cert_chain(certfile=configuration['https']['cert'], keyfile=configuration['https']['key'])
    else:
        ssl_context = None

    # Drop privileges to ossec
    if configuration['drop_privileges']:
        os.setgid(common.ossec_gid)
        os.setuid(common.ossec_uid)

    main_logger = set_logging(args.foreground, configuration['logs']['level'])

    pyDaemonModule.create_pid('wazuh-apid', os.getpid())

    try:
        main(configuration['cors'], configuration['port'], configuration['host'], ssl_context, main_logger)
    except KeyboardInterrupt:
        main_logger.info("SIGINT received. Bye!")<|MERGE_RESOLUTION|>--- conflicted
+++ resolved
@@ -11,11 +11,7 @@
 import connexion
 from flask_cors import CORS
 
-<<<<<<< HEAD
-from api import encoder, configuration, __path__ as api_path
-=======
-from api import alogging, encoder, configuration
->>>>>>> e873ac08
+from api import alogging, encoder, configuration, __path__ as api_path
 from wazuh import common, pyDaemonModule, Wazuh
 from wazuh.cluster import __version__, __author__, __ossec_name__, __licence__
 
@@ -33,13 +29,8 @@
     print("\n{} {} - {}\n\n{}".format(__ossec_name__, __version__, __author__, __licence__))
 
 
-<<<<<<< HEAD
-def main(cors, port, host, ssl_context):
+def main(cors, port, host, ssl_context, main_logger):
     app = connexion.App(__name__, specification_dir=os.path.join(api_path[0], 'spec/'))
-=======
-def main(cors, port, host, ssl_context, main_logger):
-    app = connexion.App(__name__, specification_dir=f'{common.ossec_path}/api/api/spec/')
->>>>>>> e873ac08
     app.app.json_encoder = encoder.JSONEncoder
     app.add_api('spec.yaml', arguments={'title': 'Wazuh API'})
     app.app.logger = main_logger
