---
test_name: PUT /agents/group

marks:
  - base_tests

stages:

  # PUT /agents/group?group_id=wrong_group
  - name: Try to assign all agents to a non existing group
    request: &put_agents_group
      verify: False
      url: "{protocol:s}://{host:s}:{port:d}/agents/group"
      method: PUT
      headers:
        Authorization: "Bearer {test_login_token}"
      params:
        group_id: wrong_group
    response: &resource_not_found_group
      status_code: 404
      json:
        code: 1710

    # PUT /agents/group?group_id=wrong_group&list_agents=wrong_agent
  - name: Try to assign an invalid agent_id to a non existing group
    request:
      verify: False
      <<: *put_agents_group
      params:
        list_agents: "wrong_agent"
        group_id: "wrong_group"
    response:
      status_code: 400
      json: &error_spec
        detail: !anystr
        title: !anystr

        # PUT /agents/group?group_id=wrong_%_group
  - name: Try to assign all agents to an invalid group id
    request:
      verify: False
      url: "{protocol:s}://{host:s}:{port:d}/agents/group"
      method: PUT
      headers:
        Authorization: "Bearer {test_login_token}"
      params:
        group_id: 'wrong_%_group'
    response:
      status_code: 400
      json:
        <<: *error_spec

    # PUT /agents/group?group_id=default&list_agents=998,999
  - name: Try to assign non existing agents to group default
    request:
      verify: False
      url: "{protocol:s}://{host:s}:{port:d}/agents/group"
      method: PUT
      headers:
        Authorization: "Bearer {test_login_token}"
      params:
        list_agents: "998,999"
        group_id: default
    response:
      status_code: 200
      json:
        data:
          affected_items: []
          failed_items:
            - error:
                code: 1701
              id:
                - "998"
                - "999"
          total_affected_items: 0
          total_failed_items: 2

    # PUT /agents/group?group_id=default&list_agents=000,999
  - name: Try to assign 000 and a non existing agent to group default
    request:
      verify: False
      url: "{protocol:s}://{host:s}:{port:d}/agents/group"
      method: PUT
      headers:
        Authorization: "Bearer {test_login_token}"
      params:
        list_agents: "000,999"
        group_id: default
    response:
      status_code: 200
      json:
        data:
          affected_items: []
          failed_items:
            - error:
                code: 1701
              id:
                - "999"
            - error:
                code: 1703
              id:
                - "000"
          total_affected_items: 0
          total_failed_items: 2

    # PUT /agents/group?group_id=default&list_agents=001,002
  - name: Try to assign agents 001 and 002 to group default where they already belong
    request:
      verify: False
      url: "{protocol:s}://{host:s}:{port:d}/agents/group"
      method: PUT
      headers:
        Authorization: "Bearer {test_login_token}"
      params:
        list_agents: "001,002"
        group_id: default
    response:
      status_code: 200
      json:
        data:
          affected_items: []
          failed_items:
            - error:
                code: 1751
              id:
                - "001"
                - "002"
          total_affected_items: 0
          total_failed_items: 2

    # PUT /agents/group?group_id=group1&list_agents=003,004,005
  - name: Assign agents 003, 004 and 005 to group1
    request:
      verify: False
      url: "{protocol:s}://{host:s}:{port:d}/agents/group"
      method: PUT
      headers:
        Authorization: "Bearer {test_login_token}"
      params:
        list_agents: "003,004,005"
        group_id: group1
    response:
      status_code: 200
      json:
        data:
          affected_items:
            - "003"
            - "004"
          failed_items:
            - error:
                code: 1751
              id:
                - "005"
          total_affected_items: 2
          total_failed_items: 1

    # PUT /agents/group?group_id=group2
  - name: Assign all agents to group2
    request:
      verify: False
      url: "{protocol:s}://{host:s}:{port:d}/agents/group"
      method: PUT
      headers:
        Authorization: "Bearer {test_login_token}"
      params:
        group_id: group2
    response:
      status_code: 200
      json:
        data:
          affected_items:
            - "001"
            - "003"
            - "004"
            - "007"
            - "009"
          total_affected_items: 5

    # PUT /agents/group?group_id=group2&force_single_group=true
  - name: Assign all agents to group2 with force_single_group
    request:
      verify: False
      url: "{protocol:s}://{host:s}:{port:d}/agents/group"
      method: PUT
      headers:
        Authorization: "Bearer {test_login_token}"
      params:
        force_single_group: True
        group_id: group2
    response:
      status_code: 200
      json:
        data:
          affected_items:
            - "001"
            - "002"
            - "003"
            - "004"
            - "005"
            - "006"
            - "007"
            - "008"
            - "009"
            - "010"
          total_affected_items: 10
    delay_after: !float "{global_db_delay}"

---
test_name: PUT /groups/{group_id}/configuration

stages:

  # PUT /groups/group2/configuration
  - name: Update group2 configuration
    request:
      verify: False
      url: "{protocol:s}://{host:s}:{port:d}/groups/group2/configuration"
      method: PUT
      headers:
        Authorization: "Bearer {test_login_token}"
        content-type: "application/xml"
      data:
        "{file_xml:s}"
    response:
      status_code: 200

    # PUT /groups/wrong_group/configuration
  - name: Try to update configuration of a non existing group
    request:
      verify: False
      url: "{protocol:s}://{host:s}:{port:d}/groups/wrong_group/configuration"
      method: PUT
      headers:
        Authorization: "Bearer {test_login_token}"
        content-type: "application/xml"
      data:
        "{file_xml:s}"
    response:
      <<: *resource_not_found_group

    # PUT /groups/group1/configuration
  - name: Try to update configuration using an empty file
    request:
      verify: False
      url: "{protocol:s}://{host:s}:{port:d}/groups/group1/configuration"
      method: PUT
      headers:
        Authorization: "Bearer {test_login_token}"
        content-type: "application/xml"
    response:
      status_code: 400
      json:
        code: 2007

    # PUT /groups/group1/configuration
  - name: Try to update configuration using an invalid configuration file
    request:
      verify: False
      url: "{protocol:s}://{host:s}:{port:d}/groups/group1/configuration"
      method: PUT
      headers:
        Authorization: "Bearer {test_login_token}"
        content-type: "application/xml"
      data:
        "{invalid_file_xml:s}"
    response:
      status_code: 400
      json:
        code: 1113

    # PUT /groups/group1/configuration
  - name: Try to update configuration using a wrong configuration file
    request:
      verify: False
      url: "{protocol:s}://{host:s}:{port:d}/groups/group1/configuration"
      method: PUT
      headers:
        Authorization: "Bearer {test_login_token}"
        content-type: "application/xml"
      data:
        "{wrong_file_xml:s}"
    response:
      status_code: 400
      json:
        code: 1114

---
test_name: PUT /agents/group/{group_id}/restart

stages:

  # PUT /agents/group/group1/restart (This group has no agents assigned)
  - name: Restart all agents from group1
    request:
      verify: False
      url: "{protocol:s}://{host:s}:{port:d}/agents/group/group1/restart"
      method: PUT
      headers:
        Authorization: "Bearer {test_login_token}"
        content-type: "application/xml"
    response:
      status_code: 400
      json:
        code: 1755

    # PUT /agents/group/group2/restart (Agents 009 and 010 are disconnected)
  - name: Restart all agents from group2
    request:
      verify: False
      url: "{protocol:s}://{host:s}:{port:d}/agents/group/group2/restart"
      method: PUT
      headers:
        Authorization: "Bearer {test_login_token}"
        content-type: "application/xml"
    response:
      status_code: 200
      json:
        data:
          affected_items:
            - "001"
            - "002"
            - "003"
            - "004"
            - "005"
            - "006"
            - "007"
            - "008"
          total_affected_items: 8
          failed_items:
            - error:
                code: 1707
              id:
                - "009"
                - "010"
          total_failed_items: 2
    delay_after: !float "{restart_delay}"

  # PUT /groups/not_exists/restart (Group does not exist)
  - name: Restart all agents from a group which does not exist
    request:
      verify: False
      url: "{protocol:s}://{host:s}:{port:d}/agents/group/not_exists/restart"
      method: PUT
      headers:
        Authorization: "Bearer {test_login_token}"
        content-type: "application/xml"
    response:
      <<: *resource_not_found_group

---
test_name: PUT /agents/restart

stages:

  # PUT /agents/restart?list_agents=wrong_id
  - name: Try to restart agent with wrong_id
    request: &agent_restart_request
      verify: False
      url: "{protocol:s}://{host:s}:{port:d}/agents/restart"
      method: PUT
      headers:
        Authorization: "Bearer {test_login_token}"
      params:
        list_agents: "wrong_id"
    response:
      status_code: 400
      json:
        <<: *error_spec

    # PUT /agents/restart?list_agents=998,999
  - name: Try to restart non existing agents
    request:
      verify: False
      <<: *agent_restart_request
      params:
        list_agents: "998,999"
    response:
      status_code: 200
      json:
        data:
          affected_items: []
          failed_items:
            - error:
                code: 1701
              id: !anything
          total_affected_items: 0
          total_failed_items: 2


    # PUT /agents/restart?list_agents=000,999
  - name: Try to restart agent 000 and a non existing agent
    request:
      verify: False
      <<: *agent_restart_request
      params:
        list_agents: "000,999"
    response:
      status_code: 200
      json:
        data:
          affected_items: []
          failed_items:
            - error:
                code: 1701
              id:
                - "999"
            - error:
                code: 1703
              id:
                - "000"
          total_affected_items: 0
          total_failed_items: 2

    # PUT /agents/restart?list_agents=001,002,999
  - name: Try to restart agents 001,002 and 999
    request:
      verify: False
      <<: *agent_restart_request
      params:
        list_agents: "001,002,999"
    response:
      status_code: 200
      json:
        data:
          affected_items:
            - "001"
            - "002"
          failed_items:
            - error:
                code: 1701
              id:
                - "999"
          total_affected_items: 2
          total_failed_items: 1
    delay_after: !float "{restart_delay}"

    # PUT /agents/restart
  - name: Try to restart all agents
    request:
      verify: False
      url: "{protocol:s}://{host:s}:{port:d}/agents/restart"
      method: PUT
      headers:
        Authorization: "Bearer {test_login_token}"
    response:
      status_code: 200
      json:
        data:
          affected_items:
            - "001"
            - "002"
            - "003"
            - "004"
            - "005"
            - "006"
            - "007"
            - "008"
          failed_items: !anything
          total_affected_items: 8
          total_failed_items: 4
    delay_after: !float "{restart_delay}"

---
test_name: PUT /agents/{agent_id}/group/{group_id}

stages:

  # PUT /agents/001/group/group2
  - name: Assign agent 001 to group1
    request:
      verify: False
      url: "{protocol:s}://{host:s}:{port:d}/agents/001/group/group1"
      method: PUT
      headers:
        Authorization: "Bearer {test_login_token}"
    response:
      status_code: 200
      json:
        data:
          affected_items:
            - "001"
          total_affected_items: 1

    # PUT /agents/wrong_id/group/group1
  - name: Try to assign an agent with an invalid id
    request:
      verify: False
      url: "{protocol:s}://{host:s}:{port:d}/agents/wrong_id/group/group1"
      method: PUT
      headers:
        Authorization: "Bearer {test_login_token}"
    response:
      status_code: 400
      json:
        <<: *error_spec

    # PUT /agents/999/group/group3
  - name: Try to assign a non existing agent to group3
    request:
      verify: False
      url: "{protocol:s}://{host:s}:{port:d}/agents/999/group/group3"
      method: PUT
      headers:
        Authorization: "Bearer {test_login_token}"
    response:
      status_code: 200
      json:
        data:
          affected_items: []
          failed_items:
            - error:
                code: 1701
              id:
                - "999"
          total_affected_items: 0
          total_failed_items: 1

    # PUT /agents/001/group/group3?force_single_group=true
  - name: Assign agent 001 to group3 with force_single_group
    request:
      verify: False
      url: "{protocol:s}://{host:s}:{port:d}/agents/001/group/group3?force_single_group=true"
      method: PUT
      headers:
        Authorization: "Bearer {test_login_token}"
      params:
        force_single_group: true
    response:
      status_code: 200
      json:
        data:
          affected_items:
            - "001"
          total_affected_items: 1

---
test_name: PUT /agents/{agent_id}/restart

stages:

  # PUT /agents/000/restart
  - name: Try to restart agent 000 (manager)
    request:
      verify: False
      url: "{protocol:s}://{host:s}:{port:d}/agents/000/restart"
      method: PUT
      headers:
        Authorization: "Bearer {test_login_token}"
    response:
      status_code: 200
      json:
        data:
          affected_items: []
          failed_items:
            - error:
                code: 1703
              id:
                - "000"
          total_affected_items: 0
          total_failed_items: 1

    # PUT /agents/999/restart
  - name: Try to restart a not existing agent
    request:
      verify: False
      url: "{protocol:s}://{host:s}:{port:d}/agents/999/restart"
      method: PUT
      headers:
        Authorization: "Bearer {test_login_token}"
    response:
      status_code: 200
      json:
        data:
          affected_items: []
          failed_items:
            - error:
                code: 1701
              id:
                - "999"
          total_affected_items: 0
          total_failed_items: 1

    # PUT /agents/wrong_id/restart
  - name: Try to restart an agent with an invalid id
    request:
      verify: False
      url: "{protocol:s}://{host:s}:{port:d}/agents/wrong_id/restart"
      method: PUT
      headers:
        Authorization: "Bearer {test_login_token}"
    response:
      status_code: 400
      json:
        <<: *error_spec

    # PUT /agents/002/restart
  - name: Restart an agent
    request:
      verify: False
      url: "{protocol:s}://{host:s}:{port:d}/agents/002/restart"
      method: PUT
      headers:
        Authorization: "Bearer {test_login_token}"
    response:
      status_code: 200
      json:
        data:
          affected_items:
            - "002"
          total_affected_items: 1

---
test_name: PUT /agents/node/{node_id}/restart

stages:

  - name: Get agents belonging to a node
    request:
      verify: False
      url: "{protocol:s}://{host:s}:{port:d}/agents"
      method: GET
      headers:
        Authorization: "Bearer {test_login_token}"
      params:
        select: id,status
        node_name: worker1
    response:
      status_code: 200
      save:
        $ext:
          function: tavern_utils:test_save_response_data


  - name: Restart all agents belonging to a node (worker1)
    request:
      verify: False
      url: "{protocol:s}://{host:s}:{port:d}/agents/node/worker1/restart"
      method: PUT
      headers:
        Authorization: "Bearer {test_login_token}"
    response:
      status_code: 200
      verify_response_with:
        - function: tavern_utils:test_validate_restart_by_node
          extra_kwargs:
            data: "{response_data}"

  - name: Restart all agents belonging to a node (it does not exist)
    request:
      verify: False
      url: "{protocol:s}://{host:s}:{port:d}/agents/node/notexists/restart"
      method: PUT
      headers:
        Authorization: "Bearer {test_login_token}"
    response:
      status_code: 200
      json:
        data:
          affected_items: []
          failed_items:
            - error:
                code: 1730
              id:
                - "notexists"

---
test_name: PUT /agents/{agent_id}/upgrade

stages:

  # PUT /agents/002/upgrade
  - name: Try to upgrade a non existing agent
    request:
      verify: False
      url: "{protocol:s}://{host:s}:{port:d}/agents/999/upgrade"
      method: PUT
      headers:
        Authorization: "Bearer {test_login_token}"
    response: &resource_not_found
      status_code: 404
      json:
        code: 1701

    # PUT /agents/000/upgrade
  - name: Try to upgrade agent 000 (manager)
    request:
      verify: False
      url: "{protocol:s}://{host:s}:{port:d}/agents/000/upgrade"
      method: PUT
      headers:
        Authorization: "Bearer {test_login_token}"
    response:
      status_code: 400
      json:
        code: 1703

    # PUT /agents/wrong_id/upgrade
  - name: Try to upgrade an agent using an invalid id
    request:
      verify: False
      url: "{protocol:s}://{host:s}:{port:d}/agents/wrong_id/upgrade"
      method: PUT
      headers:
        Authorization: "Bearer {test_login_token}"
    response:
      status_code: 400
      json:
        <<: *error_spec

    # PUT /agents/006/upgrade
  - name: Upgrade an agent
    request:
      verify: False
      url: "{protocol:s}://{host:s}:{port:d}/agents/006/upgrade"
      method: PUT
      headers:
        Authorization: "Bearer {test_login_token}"
      params:
        force: True
        wait_for_complete: 'true'
    response:
      status_code:
        - 200
        - 500
      verify_response_with:
        function: tavern_utils:test_validate_upgrade
    delay_after: !float "{upgrade_delay}"

    # PUT /agents/006/upgrade
  - name: Try to upgrade an agent that is updated to the latest version
    request:
      verify: False
      url: "{protocol:s}://{host:s}:{port:d}/agents/006/upgrade"
      method: PUT
      headers:
        Authorization: "Bearer {test_login_token}"
    response:
      status_code:
        - 400
        - 500
      verify_response_with:
        function: tavern_utils:test_validate_update_latest_version

    # PUT /agents/003/upgrade
  - name: Downgrade agent to an specific version using force
    request:
      verify: False
      url: "{protocol:s}://{host:s}:{port:d}/agents/003/upgrade"
      method: PUT
      headers:
        Authorization: "Bearer {test_login_token}"
      params:
        version: v3.9.3
        force: true
        wait_for_complete: 'true'
    response:
      status_code: 200
    delay_after: !float "{upgrade_delay}"

    # PUT /agents/004/upgrade
  - name: Upgrade an agent using http
    request:
      verify: False
      url: "{protocol:s}://{host:s}:{port:d}/agents/004/upgrade"
      method: PUT
      headers:
        Authorization: "Bearer {test_login_token}"
      params:
        use_http: true
        force: true
        wait_for_complete: 'true'
    response:
      status_code:
        - 200
        - 500
      verify_response_with:
        function: tavern_utils:test_validate_upgrade

    # PUT /agents/005/upgrade
  - name: Upgrade an agent using wkp repo to a 4.x version
    request:
      verify: False
      url: "{protocol:s}://{host:s}:{port:d}/agents/005/upgrade"
      method: PUT
      headers:
        Authorization: "Bearer {test_login_token}"
      params:
        version: 4.0.0
        force: true
        wait_for_complete: 'true'
    response:
      status_code:
        - 200
        - 500
      verify_response_with:
        function: tavern_utils:test_validate_upgrade

    # PUT /agents/005/upgrade
  - name: Upgrade an agent using wkp repo to a <4.0.0 version
    request:
      verify: False
      url: "{protocol:s}://{host:s}:{port:d}/agents/005/upgrade"
      method: PUT
      headers:
        Authorization: "Bearer {test_login_token}"
      params:
        version: 3.11.1
        force: true
        wait_for_complete: 'true'
    response:
      status_code:
        - 200
        - 500
      verify_response_with:
        function: tavern_utils:test_validate_upgrade

---
test_name: PUT /agents/{agent_id}/upgrade_custom

stages:

  # PUT /agents/002/upgrade_custom?installer=upgrade.sh&file_path=custom_wpk_path
  - name: Try to customly upgrade a non existing agent
    request:
      verify: False
      url: "{protocol:s}://{host:s}:{port:d}/agents/999/upgrade_custom"
      method: PUT
      headers:
        Authorization: "Bearer {test_login_token}"
      params:
        installer: upgrade.sh
        file_path: "{custom_wpk_path:s}"
    response:
      <<: *resource_not_found

    # PUT /agents/000/upgrade_custom?installer=upgrade.sh&file_path=custom_wpk_path
  - name: Try to customly upgrade agent 000 (manager)
    request:
      verify: False
      url: "{protocol:s}://{host:s}:{port:d}/agents/000/upgrade_custom"
      method: PUT
      headers:
        Authorization: "Bearer {test_login_token}"
      params:
        installer: upgrade.sh
        file_path: "{custom_wpk_path:s}"
    response:
      status_code: 400
      json:
        code: 1703

    # PUT /agents/wrong_id/upgrade_custom?installer=upgrade.sh&file_path=custom_wpk_path
  - name: Try to customly upgrade an agent using an invalid id
    request:
      verify: False
      url: "{protocol:s}://{host:s}:{port:d}/agents/wrong_id/upgrade_custom"
      method: PUT
      headers:
        Authorization: "Bearer {test_login_token}"
      params:
        installer: upgrade.sh
        file_path: "{custom_wpk_path:s}"
    response:
      status_code: 400
      json:
        <<: *error_spec

    # PUT /agents/006/upgrade_custom
  - name: Try to customly upgrade an agent without parameters
    request:
      verify: False
      url: "{protocol:s}://{host:s}:{port:d}/agents/006/upgrade_custom"
      method: PUT
      headers:
        Authorization: "Bearer {test_login_token}"
    response:
      status_code: 400
      json:
        <<: *error_spec

    # PUT /agents/003/upgrade_custom?installer=invalid.sh&file_path=custom_wpk_path
  - name: Try to customly upgrade an agent with an invalid installer
    request:
      verify: False
      url: "{protocol:s}://{host:s}:{port:d}/agents/003/upgrade_custom"
      method: PUT
      headers:
        Authorization: "Bearer {test_login_token}"
      params:
        installer: invalid.sh
        file_path: "{custom_wpk_path:s}"
    response:
      status_code: 400
      json:
        code: 1716

    # PUT /agents/007/upgrade_custom?installer=upgrade.sh&file_path=custom_wpk_path
  - name: Customly upgrade agent 007 selecting installer
    request:
      verify: False
      url: "{protocol:s}://{host:s}:{port:d}/agents/007/upgrade_custom"
      method: PUT
      headers:
        Authorization: "Bearer {test_login_token}"
      params:
        installer: upgrade.sh
        file_path: "{custom_wpk_path:s}"
        wait_for_complete: 'true'
    response:
      status_code: 200
    delay_after: !float "{upgrade_delay}"

    # PUT /agents/008/upgrade_custom?file_path=custom_wpk_path
  - name: Customly upgrade agent 008 using default installer
    request:
      verify: False
      url: "{protocol:s}://{host:s}:{port:d}/agents/008/upgrade_custom"
      method: PUT
      headers:
        Authorization: "Bearer {test_login_token}"
      params:
        file_path: "{custom_wpk_path:s}"
        wait_for_complete: 'true'
    response:
      status_code: 200
    delay_after: !float "{upgrade_delay}"

  - name: Get agent 007 upgrade result
    request:
      verify: False
      url: "{protocol:s}://{host:s}:{port:d}/agents/007/upgrade_result"
      method: GET
      headers:
        Authorization: "Bearer {test_login_token}"
    response: &upgrade_result
      status_code: 200
      json:
        message: !anystr

  - name: Get agent 008 upgrade result
    request:
      verify: False
      url: "{protocol:s}://{host:s}:{port:d}/agents/008/upgrade_result"
      method: GET
      headers:
        Authorization: "Bearer {test_login_token}"
    response:
<<<<<<< HEAD
      status_code: 200
      json:
        message: Agent upgraded successfully

---
test_name: PUT /agents/upgrade

stages:

    # PUT /agents/upgrade?list_agents=998,999
  - name: Try to upgrade non existing agents
    request:
      verify: False
      url: "{protocol:s}://{host:s}:{port:d}/{version:s}/agents/upgrade"
      method: PUT
      headers:
        Authorization: "Bearer {test_login_token}"
      params:
        list_agents: "998,999"
    response:
      status_code: 200
      json:
        data:
          affected_items: []
          failed_items:
            - error:
                code: 1701
              id:
                - "998"
                - "999"
          total_affected_items: 0
          total_failed_items: 2
        message: !anystr

    # PUT /agents/upgrade?list_agents=000,999
  - name: Try to upgrade agent 000 (manager) and a non existing agent
    request:
      verify: False
      url: "{protocol:s}://{host:s}:{port:d}/{version:s}/agents/upgrade"
      method: PUT
      headers:
        Authorization: "Bearer {test_login_token}"
      params:
        list_agents: "000,999"
    response:
      status_code: 200
      json:
        data:
          affected_items: []
          failed_items:
            - error:
                code: 1701
              id:
                - "999"
            - error:
                code: 1703
              id:
                - "000"
          total_affected_items: 0
          total_failed_items: 2
        message: !anystr

    # PUT /agents/upgrade?list_agents=wrong_id
  - name: Try to upgrade an agent using an invalid id
    request:
      verify: False
      url: "{protocol:s}://{host:s}:{port:d}/{version:s}/agents/upgrade"
      method: PUT
      headers:
        Authorization: "Bearer {test_login_token}"
      params:
        list_agents: "wrong_id"
    response:
      status_code: 400
      json:
        <<: *error_spec

    # PUT /agents/upgrade?list_agents=001,002
  - name: Upgrade agents
    request:
      verify: False
      url: "{protocol:s}://{host:s}:{port:d}/{version:s}/agents/upgrade"
      method: PUT
      headers:
        Authorization: "Bearer {test_login_token}"
      params:
        list_agents: "001,002"
        force: True
        wait_for_complete: 'true'
    response:
      status_code: 200
      json:
        data:
          affected_items:
            - "001"
            - "002"
          total_affected_items: 2
          total_failed_items: 0
        message: !anystr

    # PUT /agents/upgrade?list_agents=001,002
  - name: Try to upgrade agents that are updated to the latest version
    request:
      verify: False
      url: "{protocol:s}://{host:s}:{port:d}/{version:s}/agents/upgrade"
      method: PUT
      headers:
        Authorization: "Bearer {test_login_token}"
      params:
        list_agents: "001,002"
    response:
      status_code: 200
      json:
        data:
          affected_items: []
          failed_items:
            - error:
                code: 1716
              id:
                - "001"
                - "002"
          total_affected_items: 0
          total_failed_items: 2
        message: !anystr

    # PUT /agents/upgrade?list_agents=001,002&upgrade_version=3.11.1
  - name: Downgrade agents to an specific version using force
    request:
      verify: False
      url: "{protocol:s}://{host:s}:{port:d}/{version:s}/agents/upgrade"
      method: PUT
      headers:
        Authorization: "Bearer {test_login_token}"
      params:
        list_agents: "001,002"
        version: v3.11.1
        force: true
        wait_for_complete: 'true'
    response:
      status_code: 200
      json:
        data:
          affected_items:
            - "001"
            - "002"
          total_affected_items: 2
          total_failed_items: 0
        message: !anystr

    # PUT /agents/upgrade?list_agents=004,005
  - name: Upgrade agents using http
    request:
      verify: False
      url: "{protocol:s}://{host:s}:{port:d}/{version:s}/agents/004/upgrade"
      method: PUT
      headers:
        Authorization: "Bearer {test_login_token}"
      params:
        list_agents: "004,005"
        use_http: true
        force: true
        wait_for_complete: 'true'
    response:
      status_code: 200
      json:
        data:
          affected_items:
            - "004"
            - "005"
          total_affected_items: 2
          total_failed_items: 0
        message: !anystr

    # PUT /agents/upgrade?list_agents=006,007
  - name: Upgrade an agent using wkp repo
    request:
      verify: False
      url: "{protocol:s}://{host:s}:{port:d}/{version:s}/agents/005/upgrade"
      method: PUT
      headers:
        Authorization: "Bearer {test_login_token}"
      params:
        wpk_repo: "packages.wazuh.com/wpk/"
        force: true
        wait_for_complete: 'true'
    response:
      status_code: 200
      json:
        data:
          affected_items:
            - "006"
            - "007"
          total_affected_items: 2
          total_failed_items: 0
        message: !anystr

---
test_name: PUT /agents/upgrade_custom

stages:

    # PUT /agents/upgrade_custom?list_agents=998,999&installer=upgrade.sh&file_path=custom_wpk_path
  - name: Try to customly upgrade non existing agents
    request:
      verify: False
      url: "{protocol:s}://{host:s}:{port:d}/{version:s}/agents/upgrade_custom"
      method: PUT
      headers:
        Authorization: "Bearer {test_login_token}"
      params:
        list_agents: "998,999"
        installer: upgrade.sh
        file_path: "{custom_wpk_path:s}"
    response:
      status_code: 200
      json:
        data:
          affected_items: []
          failed_items:
            - error:
                code: 1701
              id:
                - "998"
                - "999"
          total_affected_items: 0
          total_failed_items: 2
        message: !anystr

    # PUT /agents/list_agents=000,999&upgrade_custom?installer=upgrade.sh&file_path=custom_wpk_path
  - name: Try to customly upgrade agent 000 (agent) and a non existing agent
    request:
      verify: False
      url: "{protocol:s}://{host:s}:{port:d}/{version:s}/agents/upgrade_custom"
      method: PUT
      headers:
        Authorization: "Bearer {test_login_token}"
      params:
        list_agents: "000,999"
        installer: upgrade.sh
        file_path: "{custom_wpk_path:s}"
    response:
      status_code: 200
      json:
        data:
          affected_items: []
          failed_items:
            - error:
                code: 1701
              id:
                - "999"
            - error:
                code: 1703
              id:
                - "000"
          total_affected_items: 0
          total_failed_items: 2
        message: !anystr

    # PUT /agents/upgrade_custom?list_agents=wrong_id&installer=upgrade.sh&file_path=custom_wpk_path
  - name: Try to customly upgrade an agent using an invalid id
    request:
      verify: False
      url: "{protocol:s}://{host:s}:{port:d}/{version:s}/agents/upgrade_custom"
      method: PUT
      headers:
        Authorization: "Bearer {test_login_token}"
      params:
        list_agents: "wrong_id"
        installer: upgrade.sh
        file_path: "{custom_wpk_path:s}"
    response:
      status_code: 400
      json:
        <<: *error_spec

    # PUT /agents/upgrade_custom?list_agents=003,004
  - name: Try to customly upgrade agents without parameters
    request:
      verify: False
      url: "{protocol:s}://{host:s}:{port:d}/{version:s}/agents/upgrade_custom"
      method: PUT
      headers:
        Authorization: "Bearer {test_login_token}"
      params:
        list_agents: "003,004"
    response:
      status_code: 400
      json:
        <<: *error_spec

    # PUT /agents/upgrade_custom?list_agents=003,004&installer=invalid.sh&file_path=custom_wpk_path
  - name: Try to customly upgrade agents with an invalid installer
    request:
      verify: False
      url: "{protocol:s}://{host:s}:{port:d}/{version:s}/agents/upgrade_custom"
      method: PUT
      headers:
        Authorization: "Bearer {test_login_token}"
      params:
        list_agents: "003,004"
        installer: invalid.sh
        file_path: "{custom_wpk_path:s}"
    response:
      status_code: 200
      json:
        data:
          affected_items: []
          failed_items:
            - error:
                code: 1716
              id:
                - "003"
                - "004"
          total_affected_items: 0
          total_failed_items: 2
        message: !anystr

    # PUT /agents/upgrade_custom?list_agents=003,004&installer=upgrade.sh&file_path=custom_wpk_path
  - name: Customly upgrade agents selecting installer
    request:
      verify: False
      url: "{protocol:s}://{host:s}:{port:d}/{version:s}/agents/upgrade_custom"
      method: PUT
      headers:
        Authorization: "Bearer {test_login_token}"
      params:
        list_agents: "003,004"
        installer: upgrade.sh
        file_path: "{custom_wpk_path:s}"
        wait_for_complete: 'true'
    response:
      status_code: 200
      json:
        data:
          affected_items:
            - "003"
            - "004"
          total_affected_items: 2
          total_failed_items: 0
        message: !anystr

    # PUT /agents/upgrade_custom?list_agents=005,006&file_path=custom_wpk_path
  - name: Customly upgrade agents using default installer
    request:
      verify: False
      url: "{protocol:s}://{host:s}:{port:d}/{version:s}/agents/upgrade_custom"
      method: PUT
      headers:
        Authorization: "Bearer {test_login_token}"
      params:
        file_path: "{custom_wpk_path:s}"
        wait_for_complete: 'true'
    response:
      status_code: 200
      json:
        data:
          affected_items:
            - "005"
            - "006"
          total_affected_items: 2
          total_failed_items: 0
        message: !anystr

  - name: Get agents 003,004,005,006 upgrade result
    request:
      verify: False
      url: "{protocol:s}://{host:s}:{port:d}/{version:s}/agents/upgrade_result"
      method: GET
      headers:
        Authorization: "Bearer {test_login_token}"
      params:
        list_agents:
          - "003"
          - "004"
          - "005"
          - "006"
    response:
      status_code: 200
      json:
        message: !anystr

  # some delay_after may be needed in order to wait until agents finish upgrading
=======
      <<: *upgrade_result
>>>>>>> 94f0497b
<|MERGE_RESOLUTION|>--- conflicted
+++ resolved
@@ -945,10 +945,7 @@
       headers:
         Authorization: "Bearer {test_login_token}"
     response:
-<<<<<<< HEAD
-      status_code: 200
-      json:
-        message: Agent upgraded successfully
+      <<: *upgrade_result
 
 ---
 test_name: PUT /agents/upgrade
@@ -1327,7 +1324,4 @@
       json:
         message: !anystr
 
-  # some delay_after may be needed in order to wait until agents finish upgrading
-=======
-      <<: *upgrade_result
->>>>>>> 94f0497b
+  # some delay_after may be needed in order to wait until agents finish upgrading