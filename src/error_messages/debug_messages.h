--- conflicted
+++ resolved
@@ -239,18 +239,6 @@
 #define FIM_DIR_RECURSION_LEVEL             "(6347): Directory '%s' is already on the max recursion_level (%d), it will not be scanned."
 
 /* Modules messages */
-<<<<<<< HEAD
-#define WM_UPGRADE_RESULT_AGENT_INFO        "(8151): Agent Information obtained: \n %s"
-#define WM_UPGRADE_RESULT_SHOW_RESULTS      "(8152): Upgrade results response: \n %s"
-#define WM_UPGRADE_MODULE_DISABLED          "(8153): Module Agent Upgrade disabled. Exiting..."
-#define WM_UPGRADE_MODULE_STARTED           "(8154): Module Agent Upgrade started."
-#define WM_UPGRADE_MODULE_FINISHED          "(8155): Module Agent Upgrade finished."
-#define WM_UPGRADE_INCOMMING_MESSAGE        "(8156): Incomming message: '%s'"
-#define WM_UPGRADE_RESPONSE_MESSAGE         "(8157): Response message: '%s'"
-#define WM_UPGRADE_TASK_SEND_MESSAGE        "(8158): Sending message to task_manager module: '%s'"
-#define WM_UPGRADE_TASK_RECEIVE_MESSAGE     "(8159): Receiving message to task_manager module: '%s'"
-#define WM_UPGRADE_EMPTY_MESSAGE            "(8160): Empty message from local client."
-=======
 #define WM_UPGRADE_RESULT_AGENT_INFO         "(8151): Agent Information obtained: '%s'"
 #define WM_UPGRADE_MODULE_DISABLED           "(8152): Module Agent Upgrade disabled. Exiting..."
 #define WM_UPGRADE_MODULE_STARTED            "(8153): Module Agent Upgrade started."
@@ -269,7 +257,6 @@
 #define WM_UPGRADE_REQUEST_RECEIVE_MESSAGE   "(8166): Receiving message from agent: '%s'"
 #define WM_UPGRADE_UPGRADE_FILE_AGENT        "(8167): Upgrade result file has been successfully erased from the agent."
 #define WM_UPGRADE_TASK_SEND_CLUSTER_MESSAGE "(8168): Sending sendsync message to task manager in master node: '%s'"
->>>>>>> 6fb275a0
 
 #define MOD_TASK_START                      "(8200): Module Task Manager started."
 #define MOD_TASK_FINISH                     "(8201): Module Task Manager finished."
@@ -277,10 +264,7 @@
 #define MOD_TASK_EMPTY_MESSAGE              "(8203): Empty message from local client."
 #define MOD_TASK_INCOMMING_MESSAGE          "(8204): Incomming message: '%s'"
 #define MOD_TASK_RESPONSE_MESSAGE           "(8205): Response to message: '%s'"
-<<<<<<< HEAD
-=======
 #define MOD_TASK_RUNNING_CLEAN              "(8206): Running daily clean DB thread."
 #define MOD_TASK_DISABLED_WORKER            "(8207): Module Task Manager only runs on Master nodes in cluster configuration."
->>>>>>> 6fb275a0
 
 #endif /* DEBUG_MESSAGES_H */