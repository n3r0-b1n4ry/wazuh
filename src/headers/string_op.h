/* Copyright (C) 2009 Trend Micro Inc.
 * All rights reserved.
 *
 * This program is a free software; you can redistribute it
 * and/or modify it under the terms of the GNU General Public
 * License (version 2) as published by the FSF - Free Software
 * Foundation
 */

#ifndef H_STRINGOP_OS
#define H_STRINGOP_OS

#include <external/cJSON/cJSON.h>

/* Trim the CR and/or LF from the last positions of a string */
void os_trimcrlf(char *str) __attribute__((nonnull));

/* Similiar to Perl's substr() function */
int os_substr(char *dest, const char *src, size_t position, ssize_t length) __attribute__((nonnull(1)));

/* Remove a character from a string */
char *os_strip_char(const char *source, char remove) __attribute__((nonnull));

/* Escape a list of characters with a backslash */
char *os_shell_escape(const char *src);

/* Count the number of repetitions of needle at haystack */
size_t os_strcnt(const char *haystack, char needle);

// Trim whitespaces from string
char * w_strtrim(char * string);

// Add a dynamic field with object nesting
void W_JSON_AddField(cJSON *root, const char *key, const char *value);

// Searches haystack for needle. Returns 1 if needle is found in haystack.
int w_str_in_array(const char * needle, const char ** haystack);

/* Filter escape characters */
char* filter_special_chars(const char *string);

<<<<<<< HEAD
// Replace substrings
char * wstr_replace(const char * string, const char * search, const char * replace);
=======
// Free string array
void free_strarray(char ** array);
>>>>>>> 3bfb0962

#endif<|MERGE_RESOLUTION|>--- conflicted
+++ resolved
@@ -39,12 +39,10 @@
 /* Filter escape characters */
 char* filter_special_chars(const char *string);
 
-<<<<<<< HEAD
 // Replace substrings
 char * wstr_replace(const char * string, const char * search, const char * replace);
-=======
+
 // Free string array
 void free_strarray(char ** array);
->>>>>>> 3bfb0962
 
 #endif