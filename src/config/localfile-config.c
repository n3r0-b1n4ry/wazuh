/* Copyright (C) 2009 Trend Micro Inc.
 * All right reserved.
 *
 * This program is a free software; you can redistribute it
 * and/or modify it under the terms of the GNU General Public
 * License (version 2) as published by the FSF - Free Software
 * Foundation
 */

#include "shared.h"
#include "localfile-config.h"
#include "config.h"


int Read_Localfile(XML_NODE node, void *d1, __attribute__((unused)) void *d2)
{
    unsigned int pl = 0;
    unsigned int i = 0;
    unsigned int glob_set = 0;
#ifndef WIN32
    int glob_offset = 0;
#endif

    /* XML Definitions */
    const char *xml_localfile_location = "location";
    const char *xml_localfile_command = "command";
    const char *xml_localfile_logformat = "log_format";
    const char *xml_localfile_frequency = "frequency";
    const char *xml_localfile_alias = "alias";
    const char *xml_localfile_future = "only-future-events";
    const char *xml_localfile_query = "query";
    const char *xml_localfile_label = "label";
    const char *xml_localfile_target = "target";
    const char *xml_localfile_outformat = "out_format";

    logreader *logf;
    logreader_config *log_config;
    size_t labels_z=0;

    log_config = (logreader_config *)d1;

    /* If config is not set, create it */
    if (!log_config->config) {
        os_calloc(2, sizeof(logreader), log_config->config);
        logf = log_config->config;
        memset(logf, 0, 2 * sizeof(logreader));
    } else {
        logf = log_config->config;
        while (logf[pl].file != NULL) {
            pl++;
        }

        /* Allocate more memory */
        os_realloc(logf, (pl + 2)*sizeof(logreader), log_config->config);
        logf = log_config->config;
        memset(logf + pl + 1, 0, sizeof(logreader));
    }

    memset(logf + pl, 0, sizeof(logreader));
    os_calloc(1, sizeof(wlabel_t), logf[pl].labels);
    logf[pl].ign = 360;
    os_calloc(2, sizeof(logsocket *), logf[pl].target_socket);

    /* Search for entries related to files */
    i = 0;
    while (node[i]) {
        if (!node[i]->element) {
            merror(XML_ELEMNULL);
            return (OS_INVALID);
        } else if (!node[i]->content) {
            merror(XML_VALUENULL, node[i]->element);
            return (OS_INVALID);
        } else if (strcmp(node[i]->element, xml_localfile_future) == 0) {
            if (strcmp(node[i]->content, "yes") == 0) {
                logf[pl].future = 1;
            }
        } else if (strcmp(node[i]->element, xml_localfile_query) == 0) {
            os_strdup(node[i]->content, logf[pl].query);
        } else if (strcmp(node[i]->element, xml_localfile_target) == 0) {
            // Count number of targets
            int count, n;
            count = 1;
            for (n=0; node[i]->content[n]; n++) {
                if(node[i]->content[n] == ',') {
                    count ++;
                }
            }
            logf[pl].target = OS_StrBreak(',', node[i]->content, count);
            for (n=0; n<count; n++) {
                os_strdup(w_strtrim(logf[pl].target[n]), logf[pl].target[n]);
            }
            os_realloc(logf[pl].target_socket, (count + 1) * sizeof(logsocket *), logf[pl].target_socket);
            memset(logf[pl].target_socket + count, 0, sizeof(logsocket *));
        } else if (strcmp(node[i]->element, xml_localfile_outformat) == 0) {
            os_strdup(node[i]->content, logf[pl].outformat);
        } else if (strcmp(node[i]->element, xml_localfile_label) == 0) {
            char *key_value = 0;
            int j;
            for (j = 0; node[i]->attributes && node[i]->attributes[j]; j++) {
                if (strcmp(node[i]->attributes[j], "key") == 0) {
                    if (strlen(node[i]->values[j]) > 0) {
                        key_value = node[i]->values[j];
                    } else {
                        merror("Label with empty key.");
                        return (OS_INVALID);
                    }
                }
            }
            if (!key_value) {
                merror("Expected 'key' attribute for label.");
                return (OS_INVALID);
            }

            logf[pl].labels = labels_add(logf[pl].labels, &labels_z, key_value, node[i]->content, 0, 1);
        } else if (strcmp(node[i]->element, xml_localfile_command) == 0) {
            /* We don't accept remote commands from the manager - just in case */
            if (log_config->agent_cfg == 1 && log_config->accept_remote == 0) {
                merror("Remote commands are not accepted from the manager. "
                       "Ignoring it on the agent.conf");

                logf[pl].file = NULL;
                logf[pl].ffile = NULL;
                logf[pl].command = NULL;
                logf[pl].alias = NULL;
                logf[pl].logformat = NULL;
                logf[pl].fp = NULL;
                labels_free(logf[pl].labels);
                return 0;
            }

            os_strdup(node[i]->content, logf[pl].file);
            logf[pl].command = logf[pl].file;
        } else if (strcmp(node[i]->element, xml_localfile_frequency) == 0) {

            if(strcmp(node[i]->content,  "hourly") == 0)
            {
                logf[pl].ign = 3600;
            }
            else if(strcmp(node[i]->content,  "daily") == 0)
            {
                logf[pl].ign = 86400;
            }
            else
            {

                if (!OS_StrIsNum(node[i]->content)) {
                    merror(XML_VALUEERR, node[i]->element, node[i]->content);
                    return (OS_INVALID);
                }

                logf[pl].ign = atoi(node[i]->content);
            }
        } else if (strcmp(node[i]->element, xml_localfile_location) == 0) {
        #ifdef WIN32
            /* Expand variables on Windows */
            if (strchr(node[i]->content, '%')) {
                int expandreturn = 0;
                char newfile[OS_MAXSTR + 1];

                newfile[OS_MAXSTR] = '\0';
                expandreturn = ExpandEnvironmentStrings(node[i]->content,
                                                        newfile, OS_MAXSTR);

                if ((expandreturn > 0) && (expandreturn < OS_MAXSTR)) {
                    free(node[i]->content);

                    os_strdup(newfile, node[i]->content);
                }
            }
        #endif

            /* This is a glob*
             * We will call this file multiple times until
             * there is no one else available.
             */
#ifndef WIN32 /* No windows support for glob */
            if (strchr(node[i]->content, '*') ||
                    strchr(node[i]->content, '?') ||
                    strchr(node[i]->content, '[')) {
                glob_t g;

                /* Setting to the first entry of the glob */
                if (glob_set == 0) {
                    glob_set = pl + 1;
                }

                if (glob(node[i]->content, 0, NULL, &g) != 0) {
                    merror(GLOB_ERROR, node[i]->content);
                    os_strdup(node[i]->content, logf[pl].file);
                    i++;
                    continue;
                }

                /* Check for the last entry */
                if ((g.gl_pathv[glob_offset]) == NULL) {
                    /* Check when nothing is found */
                    if (glob_offset == 0) {
                        merror(GLOB_NFOUND, node[i]->content);
                        return (OS_INVALID);
                    }
                    i++;
                    continue;
                }


                while(g.gl_pathv[glob_offset] != NULL)
                {
                    /* Check for strftime on globs too */
                    if (strchr(g.gl_pathv[glob_offset], '%')) {
                        struct tm *p;
                        time_t l_time = time(0);
                        char lfile[OS_FLSIZE + 1];
                        size_t ret;

                        p = localtime(&l_time);

                        lfile[OS_FLSIZE] = '\0';
                        ret = strftime(lfile, OS_FLSIZE, g.gl_pathv[glob_offset], p);
                        if (ret == 0) {
                            merror(PARSE_ERROR, g.gl_pathv[glob_offset]);
                            return (OS_INVALID);
                        }

                        os_strdup(g.gl_pathv[glob_offset], logf[pl].ffile);
                        os_strdup(g.gl_pathv[glob_offset], logf[pl].file);
                    } else {
                        os_strdup(g.gl_pathv[glob_offset], logf[pl].file);
                    }

                    glob_offset++;

                    /* Now we need to create another file entry */
                    pl++;
                    os_realloc(logf, (pl +2)*sizeof(logreader), log_config->config);
                    logf = log_config->config;

                    logf[pl].file = NULL;
                    logf[pl].alias = NULL;
                    logf[pl].logformat = NULL;
                    logf[pl].fp = NULL;
                    logf[pl].ffile = NULL;
		            logf[pl].djb_program_name = NULL;
		            logf[pl].labels = NULL;
		            logf[pl].query = NULL;

                    logf[pl +1].file = NULL;
                    logf[pl +1].alias = NULL;
                    logf[pl +1].logformat = NULL;
		            logf[pl +1].fp = NULL;
		            logf[pl +1].ffile = NULL;
                    logf[pl +1].djb_program_name = NULL;
                    logf[pl +1].labels = NULL;
		            logf[pl +1].query = NULL;
                }


                globfree(&g);
            } else if (strchr(node[i]->content, '%'))
            #else
            if (strchr(node[i]->content, '%'))
            #endif /* WIN32 */

            /* We need the format file (based on date) */
            {
                struct tm *p;
                time_t l_time = time(0);
                char lfile[OS_FLSIZE + 1];
                size_t ret;

                p = localtime(&l_time);

                lfile[OS_FLSIZE] = '\0';
                ret = strftime(lfile, OS_FLSIZE, node[i]->content, p);
                if (ret != 0) {
                    os_strdup(node[i]->content, logf[pl].ffile);
                }

                os_strdup(node[i]->content, logf[pl].file);
            }

            /* Normal file */
            else {
                os_strdup(node[i]->content, logf[pl].file);
            }
        }

        /* Get log format */
        else if (strcasecmp(node[i]->element, xml_localfile_logformat) == 0) {
            os_strdup(node[i]->content, logf[pl].logformat);

            if (strcmp(logf[pl].logformat, "syslog") == 0) {
            } else if (strcmp(logf[pl].logformat, "generic") == 0) {
            } else if (strcmp(logf[pl].logformat, "json") == 0) {
            } else if (strcmp(logf[pl].logformat, "snort-full") == 0) {
            } else if (strcmp(logf[pl].logformat, "snort-fast") == 0) {
            } else if (strcmp(logf[pl].logformat, "apache") == 0) {
            } else if (strcmp(logf[pl].logformat, "iis") == 0) {
            } else if (strcmp(logf[pl].logformat, "squid") == 0) {
            } else if (strcmp(logf[pl].logformat, "nmapg") == 0) {
            } else if (strcmp(logf[pl].logformat, "mysql_log") == 0) {
            } else if (strcmp(logf[pl].logformat, "ossecalert") == 0) {
            } else if (strcmp(logf[pl].logformat, "mssql_log") == 0) {
            } else if (strcmp(logf[pl].logformat, "postgresql_log") == 0) {
            } else if (strcmp(logf[pl].logformat, "djb-multilog") == 0) {
            } else if (strcmp(logf[pl].logformat, "syslog-pipe") == 0) {
            } else if (strcmp(logf[pl].logformat, "command") == 0) {
            } else if (strcmp(logf[pl].logformat, "full_command") == 0) {
            } else if (strcmp(logf[pl].logformat, "audit") == 0) {
            } else if (strncmp(logf[pl].logformat, "multi-line", 10) == 0) {
                int x = 0;
                logf[pl].logformat += 10;

                while (logf[pl].logformat[0] == ' ') {
                    logf[pl].logformat++;
                }

                if (logf[pl].logformat[0] != ':') {
                    merror(XML_VALUEERR, node[i]->element, node[i]->content);
                    return (OS_INVALID);
                }
                logf[pl].logformat++;

                while (*logf[pl].logformat == ' ') {
                    logf[pl].logformat++;
                }

                while (logf[pl].logformat[x] >= '0' && logf[pl].logformat[x] <= '9') {
                    x++;
                }

                while (logf[pl].logformat[x] == ' ') {
                    x++;
                }

                if (logf[pl].logformat[x] != '\0') {
                    merror(XML_VALUEERR, node[i]->element, node[i]->content);
                    return (OS_INVALID);
                }
            } else if (strcmp(logf[pl].logformat, EVENTLOG) == 0) {
            } else if (strcmp(logf[pl].logformat, EVENTCHANNEL) == 0) {
            } else {
                merror(XML_VALUEERR, node[i]->element, node[i]->content);
                return (OS_INVALID);
            }
        } else if (strcasecmp(node[i]->element, xml_localfile_alias) == 0) {
            os_strdup(node[i]->content, logf[pl].alias);
        } else {
            merror(XML_INVELEM, node[i]->element);
            return (OS_INVALID);
        }

        i++;
    }

    /* Validate glob entries */
    if (glob_set) {
        char *format;

        /* Get log format */
        if (logf[pl].logformat) {
           format = logf[0].logformat;
        } else if (logf[glob_set - 1].logformat) {
            format = logf[0].logformat;
        } else {
            merror(MISS_LOG_FORMAT);
            return (OS_INVALID);
        }

        /* The last entry is always null on glob */
        pl--;

        /* Set format for all entries */
        for (i = (glob_set - 1); i <= pl; i++) {
            /* Every entry must be valid */
            if (!logf[i].file) {
                merror(MISS_FILE);
                return (OS_INVALID);
            }

            if (logf[i].logformat == NULL) {
		        os_strdup(format,logf[i].logformat);
            }
        }
    }

    /* Missing log format */
    if (!logf[pl].logformat) {
        merror(MISS_LOG_FORMAT);
        return (OS_INVALID);
    }

    /* Missing file */
    if (!logf[pl].file) {
        merror(MISS_FILE);
        return (OS_INVALID);
    }

    if (logf[pl].target == NULL) {
        os_calloc(2, sizeof(char*), logf[pl].target);
        os_strdup("agent", logf[pl].target[0]);
    }

    /* Verify a valid event log config */
    if (strcmp(logf[pl].logformat, EVENTLOG) == 0) {
        if ((strcmp(logf[pl].file, "Application") != 0) &&
                (strcmp(logf[pl].file, "System") != 0) &&
                (strcmp(logf[pl].file, "Security") != 0)) {
            /* Invalid event log */
            minfo(NSTD_EVTLOG, logf[pl].file);
            return (0);
        }
    }

    if ((strcmp(logf[pl].logformat, "command") == 0) ||
            (strcmp(logf[pl].logformat, "full_command") == 0)) {
        if (!logf[pl].command) {
            merror("Missing 'command' argument. "
                   "This option will be ignored.");
        }
    }

    return (0);
}

int Test_Localfile(const char * path){
    int fail = 0;
    logreader_config test_localfile = { .agent_cfg = 0 };

    if (ReadConfig(CAGENT_CONFIG | CLOCALFILE | CSOCKET, path, &test_localfile, NULL) < 0) {
        merror(RCONFIG_ERROR,"Localfile", path);
        fail = 1;
    }

    Free_Localfile(&test_localfile);

    if (fail) {
        return -1;
    } else {
        return 0;
    }
}

void Free_Localfile(logreader_config * config){
    int i, j;

    if (config) {
        if (config->config) {
<<<<<<< HEAD
=======
            int i;
>>>>>>> 2c0f7d41
            for (i = 0; config->config[i].file; i++) {
                free(config->config[i].ffile);
                free(config->config[i].file);
		        free(config->config[i].logformat);
                free(config->config[i].djb_program_name);
                free(config->config[i].alias);
                free(config->config[i].query);
                for (j = 0; config->config[i].target[j]; j++) {
                    free(config->config[i].target[j]);
                }
                free(config->config[i].target);
                labels_free(config->config[i].labels);
                if (config->config[i].fp) {
                    fclose(config->config[i].fp);
                }
                free(config->config[i].target_socket);
            }

            free(config->config);
        }

        if (config->socket_list) {
            for (i = 0; config->socket_list[i].name; i++) {
                free(config->socket_list[i].name);
                free(config->socket_list[i].location);
                free(config->socket_list[i].prefix);
            }

            free(config->socket_list);
        }
    }
}<|MERGE_RESOLUTION|>--- conflicted
+++ resolved
@@ -445,10 +445,6 @@
 
     if (config) {
         if (config->config) {
-<<<<<<< HEAD
-=======
-            int i;
->>>>>>> 2c0f7d41
             for (i = 0; config->config[i].file; i++) {
                 free(config->config[i].ffile);
                 free(config->config[i].file);
