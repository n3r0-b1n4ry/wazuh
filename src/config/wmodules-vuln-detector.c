/*
 * Wazuh Module Configuration
 * Copyright (C) 2018 Wazuh Inc.
 * January, 2018.
 *
 * This program is a free software; you can redistribute it
 * and/or modify it under the terms of the GNU General Public
 * License (version 2) as published by the FSF - Free Software
 * Foundation.
 */

#ifndef CLIENT
#ifndef WIN32
#include "wazuh_modules/wmodules.h"

static int get_interval(char *source, unsigned long *interval);
static int set_oval_version(char *feed, char *version, update_node **upd_list, update_node *upd);

//Options
static const char *XML_DISABLED = "disabled";
static const char *XML_INTERVAL = "interval";
static const char *XML_FEED = "feed";
static const char *XML_NAME = "name";
static const char *XML_UPDATE_INTERVAL = "update_interval";
static const char *XML_RUN_ON_START = "run_on_start";
static const char *XML_IGNORE_TIME = "ignore_time";
static const char *XML_URL = "url";
static const char *XML_PATH = "path";
static const char *XML_PORT = "port";
static const char *XML_ALLOW = "allow";
// Deprecated
static const char *XML_UPDATE_UBUNTU_OVAL = "update_ubuntu_oval";
static const char *XML_UPDATE_REDHAT_OVAL = "update_redhat_oval";
static const char *XML_VERSION = "version";

int format_os_version(char *OS, char **os_name, char **os_ver) {
    char OS_cpy[OS_SIZE_1024];
    char distr[OS_SIZE_128];
    char sec_distr[OS_SIZE_128];
    char thi_distr[OS_SIZE_128];
    char inv_distr[OS_SIZE_128];
    char *ver;
    char *ver_end;
    int size;
    int elements;

    snprintf(OS_cpy, OS_SIZE_1024, "%s", OS);
    if (!(ver = strchr(OS_cpy, '-')) || *(ver + 1) == '\0') {
        return OS_INVALID;
    }
    *(ver++) = '\0';

    // Get distribution
    elements = sscanf(OS_cpy, "%s %s %s %s", distr, sec_distr, thi_distr, inv_distr);
    size = strlen(distr) + strlen(sec_distr) + strlen(thi_distr) + 3;
    os_calloc(size, sizeof(char), *os_name);

    // More than 3 words are considered invalid
    if (elements == 3) {
        snprintf(*os_name, size, "%s %s %s", distr, sec_distr, thi_distr);
    } else if (elements == 2) {
        snprintf(*os_name, size, "%s %s", distr, sec_distr);
    } else if (elements == 1) {
        snprintf(*os_name, size, "%s", distr);
    } else {
        free(*os_name);
        return OS_INVALID;
    }

    // Get version
    for (; *ver == ' '; ver++);
    if (ver_end = strchr(ver, ' '), ver_end) {
        *ver_end = '\0';
    }
    if (size = strlen(ver), size >= 20) {
        free(*os_name);
        return OS_INVALID;
    }
    os_strdup(ver, *os_ver);

    return 0;
}

int set_oval_version(char *feed, char *version, update_node **upd_list, update_node *upd) {
    cve_db os_index;

    if (!strcmp(feed, vu_dist[DIS_UBUNTU])) {
        if (!strcmp(version, "12") || strcasestr(version, vu_dist[DIS_PRECISE])) {
            os_index = CVE_PRECISE;
            os_strdup(vu_dist[DIS_PRECISE], upd->version);
        } else if (!strcmp(version, "14") || strcasestr(version, vu_dist[DIS_TRUSTY])) {
            os_index = CVE_TRUSTY;
            os_strdup(vu_dist[DIS_TRUSTY], upd->version);
        } else if (!strcmp(version, "16") || strcasestr(version, vu_dist[DIS_XENIAL])) {
            os_index = CVE_XENIAL;
            os_strdup(vu_dist[DIS_XENIAL], upd->version);
        } else {
            merror("Invalid Ubuntu version '%s'.", version);
            return OS_INVALID;
        }
    } else if (!strcmp(feed, vu_dist[DIS_REDHAT])) {
        if (!strcmp(version, "5")) {
            os_index = CVE_RHEL5;
        } else if (!strcmp(version, "6")) {
            os_index = CVE_RHEL6;
        } else if (!strcmp(version, "7")) {
            os_index = CVE_RHEL7;
        } else {
            merror("Invalid Redhat version '%s'.", version);
            return OS_INVALID;
        }
    } else {
        merror("Invalid OS for tag '%s' at module '%s'.", XML_FEED, WM_VULNDETECTOR_CONTEXT.name);
        return OS_INVALID;
    }

    os_strdup(feed, upd->dist);
    if (!upd->version) {
        os_strdup(version, upd->version);
    }

    if (upd_list[os_index]) {
        mwarn("Duplicate OVAL configuration for '%s %s'.", upd->dist, upd->version);
        free(upd->dist);
        free(upd->version);
        free(upd);
        return OS_SUPP_SIZE;
    }

    upd_list[os_index] = upd;

    upd->url = NULL;
    upd->path = NULL;
    upd->port = 0;

    return os_index;
}

int get_interval(char *source, unsigned long *interval) {
    char *endptr;
    *interval = strtoul(source, &endptr, 0);

    if ((!*interval && endptr == source) || *interval == ULONG_MAX) {
        return OS_INVALID;
    }

    switch (*endptr) {
    case 'd':
        *interval *= 86400;
        break;
    case 'h':
        *interval *= 3600;
        break;
    case 'm':
        *interval *= 60;
        break;
    case 's':
    case '\0':
        break;
    default:
        return OS_INVALID;
    }

    return 0;
}

int wm_vulnerability_detector_read(const OS_XML *xml, xml_node **nodes, wmodule *module) {
    unsigned int i, j;
    wm_vulnerability_detector_t * vulnerability_detector;
    XML_NODE chld_node = NULL;

    os_calloc(1, sizeof(wm_vulnerability_detector_t), vulnerability_detector);
    vulnerability_detector->flags.run_on_start = 1;
    vulnerability_detector->flags.enabled = 1;
    vulnerability_detector->flags.u_flags.update = 0;
    vulnerability_detector->flags.u_flags.update_ubuntu = 0;
    vulnerability_detector->flags.u_flags.update_debian = 0;
    vulnerability_detector->flags.u_flags.update_redhat = 0;
    vulnerability_detector->flags.u_flags.update_windows = 0;
    vulnerability_detector->flags.u_flags.update_macos = 0;
    vulnerability_detector->ignore_time = VU_DEF_IGNORE_TIME;
    vulnerability_detector->detection_interval = WM_VULNDETECTOR_DEFAULT_INTERVAL;
    vulnerability_detector->agents_software = NULL;
    module->context = &WM_VULNDETECTOR_CONTEXT;
    module->data = vulnerability_detector;

    for (i = 0; i < OS_SUPP_SIZE; i++) {
        vulnerability_detector->updates[i] = NULL;
    }

    for (i = 0; nodes[i]; i++) {
        if (!nodes[i]->element) {
            merror(XML_ELEMNULL);
            return OS_INVALID;
        } else if (!strcmp(nodes[i]->element, XML_DISABLED)) {
            if (!strcmp(nodes[i]->content, "yes"))
                vulnerability_detector->flags.enabled = 0;
            else if (!strcmp(nodes[i]->content, "no")) {
                vulnerability_detector->flags.enabled = 1;
            } else {
                merror("Invalid content for tag '%s' at module '%s'.", XML_DISABLED, WM_VULNDETECTOR_CONTEXT.name);
                return OS_INVALID;
            }
        } else if (!strcmp(nodes[i]->element, XML_INTERVAL)) {
            if (get_interval(nodes[i]->content, &vulnerability_detector->detection_interval)) {
                merror("Invalid interval at module '%s'", WM_VULNDETECTOR_CONTEXT.name);
                return OS_INVALID;
            }
        } else if (!strcmp(nodes[i]->element, XML_FEED)) {
            char *feed;
            char *version;
            int os_index;
            update_node *upd;

            if (!nodes[i]->attributes || strcmp(*nodes[i]->attributes, XML_NAME)) {
                merror("Invalid content for tag '%s' at module '%s'.", XML_FEED, WM_VULNDETECTOR_CONTEXT.name);
                return OS_INVALID;
            }
            for (j = 0; *(feed = &nodes[i]->values[0][j]) != '\0'; j++) {
                if (isalpha(*feed)) {
                    *feed = toupper(*feed);
                }
            }
            feed = nodes[i]->values[0];
            if (version = strchr(feed, '-'), version) {
                *version = '\0';
                version++;
            } else {
                merror("Invalid OS for tag '%s' at module '%s'.", XML_FEED, WM_VULNDETECTOR_CONTEXT.name);
                return OS_INVALID;
            }

            os_calloc(1, sizeof(update_node), upd);
            upd->allowed_OS_list = NULL;
            upd->allowed_ver_list = NULL;

<<<<<<< HEAD
            // Check OS
            if (!strcmp(feed, vu_dist_tag[DIS_UBUNTU])) {
                if (!strcmp(version, "12") || !strcmp(version, vu_dist_tag[DIS_PRECISE])) {
                    os_index = CVE_PRECISE;
                    os_strdup(vu_dist_tag[DIS_PRECISE], upd->version);
                    upd->dist_tag = vu_dist_tag[DIS_PRECISE];
                    upd->dist_ext = vu_dist_ext[DIS_PRECISE];
                    upd->dist_ref = DIS_UBUNTU;
                } else if (!strcmp(version, "14") || !strcmp(version, vu_dist_tag[DIS_TRUSTY])) {
                    os_index = CVE_TRUSTY;
                    os_strdup(vu_dist_tag[DIS_TRUSTY], upd->version);
                    upd->dist_tag = vu_dist_tag[DIS_TRUSTY];
                    upd->dist_ext = vu_dist_ext[DIS_TRUSTY];
                    upd->dist_ref = DIS_UBUNTU;
                } else if (!strcmp(version, "16") || !strcmp(version, vu_dist_tag[DIS_XENIAL])) {
                    os_index = CVE_XENIAL;
                    os_strdup(vu_dist_tag[DIS_XENIAL], upd->version);
                    upd->dist_tag = vu_dist_tag[DIS_XENIAL];
                    upd->dist_ext = vu_dist_ext[DIS_XENIAL];
                    upd->dist_ref = DIS_UBUNTU;
                } else if (!strcmp(version, "18") || !strcmp(version, vu_dist_tag[DIS_BIONIC])) {
                    os_index = CVE_BIONIC;
                    os_strdup(vu_dist_tag[DIS_BIONIC], upd->version);
                    upd->dist_tag = vu_dist_tag[DIS_BIONIC];
                    upd->dist_ext = vu_dist_ext[DIS_BIONIC];
                    upd->dist_ref = DIS_UBUNTU;
                } else {
                    merror("Invalid Ubuntu version '%s'.", version);
                    return OS_INVALID;
                }
            } else  if (!strcmp(feed, vu_dist_tag[DIS_DEBIAN])) {
                if (!strcmp(version, "9") || !strcmp(version, vu_dist_tag[DIS_STRETCH])) {
                    os_index = CVE_STRETCH;
                    os_strdup(vu_dist_tag[DIS_STRETCH], upd->version);
                    upd->dist_tag = vu_dist_tag[DIS_STRETCH];
                    upd->dist_ext = vu_dist_ext[DIS_STRETCH];
                    upd->dist_ref = DIS_DEBIAN;
                } else if (!strcmp(version, "8") || !strcmp(version, vu_dist_tag[DIS_JESSIE])) {
                    os_index = CVE_JESSIE;
                    os_strdup(vu_dist_tag[DIS_JESSIE], upd->version);
                    upd->dist_tag = vu_dist_tag[DIS_JESSIE];
                    upd->dist_ext = vu_dist_ext[DIS_JESSIE];
                    upd->dist_ref = DIS_DEBIAN;
                } else if (!strcmp(version, "7") || !strcmp(version, vu_dist_tag[DIS_WHEEZY])) {
                    os_index = CVE_WHEEZY;
                    os_strdup(vu_dist_tag[DIS_WHEEZY], upd->version);
                    upd->dist_tag = vu_dist_tag[DIS_WHEEZY];
                    upd->dist_ext = vu_dist_ext[DIS_WHEEZY];
                    upd->dist_ref = DIS_DEBIAN;
                } else {
                    merror("Invalid Debian version '%s'.", version);
                    return OS_INVALID;
                }
            } else if (!strcmp(feed, vu_dist_tag[DIS_REDHAT])) {
                if (!strcmp(version, "5")) {
                    os_index = CVE_RHEL5;
                    upd->dist_tag = vu_dist_tag[DIS_RHEL5];
                    upd->dist_ext = vu_dist_ext[DIS_RHEL5];
                    upd->dist_ref = DIS_REDHAT;
                } else if (!strcmp(version, "6")) {
                    os_index = CVE_RHEL6;
                    upd->dist_tag = vu_dist_tag[DIS_RHEL6];
                    upd->dist_ext = vu_dist_ext[DIS_RHEL6];
                    upd->dist_ref = DIS_REDHAT;
                } else if (!strcmp(version, "7")) {
                    os_index = CVE_RHEL7;
                    upd->dist_tag = vu_dist_tag[DIS_RHEL7];
                    upd->dist_ext = vu_dist_ext[DIS_RHEL7];
                    upd->dist_ref = DIS_REDHAT;
                } else {
                    merror("Invalid Redhat version '%s'.", version);
                    return OS_INVALID;
                }
            } else if (!strcmp(feed, vu_dist_tag[DIS_WINDOWS])) {
                if (!strcmp(version, "S2008")) {
                    os_index = CVE_WS2008;
                    os_strdup("server_2008", upd->version);
                    upd->dist_tag = vu_dist_tag[DIS_WS2008];
                    upd->dist_ext = vu_dist_ext[DIS_WS2008];
                    upd->dist_ref = DIS_WINDOWS;
                } else if (!strcmp(version, "S2008R2")) {
                    os_index = CVE_WS2008R2;
                    os_strdup("server_2008_r2", upd->version);
                    upd->dist_tag = vu_dist_tag[DIS_WS2008R2];
                    upd->dist_ext = vu_dist_ext[DIS_WS2008R2];
                    upd->dist_ref = DIS_WINDOWS;
                } else if (!strcmp(version, "S2012")) {
                    os_index = CVE_WS2012;
                    os_strdup("server_2012", upd->version);
                    upd->dist_tag = vu_dist_tag[DIS_WS2012];
                    upd->dist_ext = vu_dist_ext[DIS_WS2012];
                    upd->dist_ref = DIS_WINDOWS;
                } else if (!strcmp(version, "S2012R2")) {
                    os_index = CVE_WS2012R2;
                    os_strdup("server_2012_r2", upd->version);
                    upd->dist_tag = vu_dist_tag[DIS_WS2012R2];
                    upd->dist_ext = vu_dist_ext[DIS_WS2012R2];
                    upd->dist_ref = DIS_WINDOWS;
                } else if (!strcmp(version, "S2016")) {
                    os_index = CVE_WS2016;
                    os_strdup("server_2016", upd->version);
                    upd->dist_tag = vu_dist_tag[DIS_WS2016];
                    upd->dist_ext = vu_dist_ext[DIS_WS2016];
                    upd->dist_ref = DIS_WINDOWS;
                } else if (!strcmp(version, "XP")) {
                    os_index = CVE_WXP;
                    os_strdup("xp", upd->version);
                    upd->dist_tag = vu_dist_tag[DIS_WXP];
                    upd->dist_ext = vu_dist_ext[DIS_WXP];
                    upd->dist_ref = DIS_WINDOWS;
                } else if (!strcmp(version, "7")) {
                    os_index = CVE_W7;
                    os_strdup("7", upd->version);
                    upd->dist_tag = vu_dist_tag[DIS_W7];
                    upd->dist_ext = vu_dist_ext[DIS_W7];
                    upd->dist_ref = DIS_WINDOWS;
                } else if (!strcmp(version, "8")) {
                    os_index = CVE_W8;
                    os_strdup("8", upd->version);
                    upd->dist_tag = vu_dist_tag[DIS_W8];
                    upd->dist_ext = vu_dist_ext[DIS_W8];
                    upd->dist_ref = DIS_WINDOWS;
                } else if (!strcmp(version, "8.1")) {
                    os_index = CVE_W81;
                    os_strdup("81", upd->version);
                    upd->dist_tag = vu_dist_tag[DIS_W81];
                    upd->dist_ext = vu_dist_ext[DIS_W81];
                    upd->dist_ref = DIS_WINDOWS;
                } else if (!strcmp(version, "10")) {
                    os_index = CVE_W10;
                    os_strdup("10", upd->version);
                    upd->dist_tag = vu_dist_tag[DIS_W10];
                    upd->dist_ext = vu_dist_ext[DIS_W10];
                    upd->dist_ref = DIS_WINDOWS;
                } else {
                    merror("Invalid Windows version '%s'.", version);
                    return OS_INVALID;
                }
            } /* else if (!strcmp(feed, vu_dist_tag[DIS_MACOS])) {
                if (!strcmp(version, "X")) {
                    os_index = CVE_MACOSX;
                    os_strdup("x", upd->version);
                    upd->dist_tag = vu_dist_tag[DIS_MACOSX];
                    upd->dist_ext = vu_dist_ext[DIS_MACOSX];
                    upd->dist_ref = DIS_MACOS;
                } else {
                    merror("Invalid Mac version '%s'.", version);
                    return OS_INVALID;
                }
            } */ else {
                merror("Invalid OS for tag '%s' at module '%s'.", XML_FEED, WM_VULNDETECTOR_CONTEXT.name);
=======
            if (os_index = set_oval_version(feed, version, vulnerability_detector->updates, upd), os_index == OS_INVALID) {
>>>>>>> 4ef724a7
                return OS_INVALID;
            } else if (os_index == OS_SUPP_SIZE) {
                continue;
            }

            if (chld_node = OS_GetElementsbyNode(xml, nodes[i]), !chld_node) {
                merror(XML_INVELEM, nodes[i]->element);
                return OS_INVALID;
            }

            for (j = 0; chld_node[j]; j++) {
                if (!strcmp(chld_node[j]->element, XML_DISABLED)) {
                    if (!strcmp(chld_node[j]->content, "yes")) {
                        free(upd->dist);
                        free(upd->version);
                        if (upd->url) {
                            free(upd->url);
                        }
                        if (upd->path) {
                            free(upd->path);
                        }
                        free(upd);
                        vulnerability_detector->updates[os_index] = NULL;
                        break;
                    } else if (!strcmp(chld_node[j]->content, "no")) {
                        if (!strcmp(upd->dist, vu_dist_tag[DIS_REDHAT])) {
                            vulnerability_detector->flags.u_flags.update_redhat = 1;
                        } else if (!strcmp(upd->dist, vu_dist_tag[DIS_UBUNTU])) {
                            vulnerability_detector->flags.u_flags.update_ubuntu = 1;
                        } else if (!strcmp(upd->dist, vu_dist_tag[DIS_DEBIAN])) {
                            vulnerability_detector->flags.u_flags.update_debian = 1;
                        } else if (!strcmp(upd->dist, vu_dist_tag[DIS_WINDOWS])) {
                            vulnerability_detector->flags.u_flags.update_windows = 1;
                        } else if (!strcmp(upd->dist, vu_dist_tag[DIS_MACOS])) {
                            vulnerability_detector->flags.u_flags.update_macos = 1;
                        }
                    } else {
                        merror("Invalid content for '%s' option at module '%s'", XML_DISABLED, WM_VULNDETECTOR_CONTEXT.name);
                        OS_ClearNode(chld_node);
                        return OS_INVALID;
                    }
                } else if (!strcmp(chld_node[j]->element, XML_UPDATE_INTERVAL)) {
                    if (get_interval(chld_node[j]->content, &upd->interval)) {
                        merror("Invalid content for '%s' option at module '%s'", XML_UPDATE_INTERVAL, WM_VULNDETECTOR_CONTEXT.name);
                        OS_ClearNode(chld_node);
                        return OS_INVALID;
                    }
                } else if (!strcmp(chld_node[j]->element, XML_ALLOW)) {
                    int size;
                    char *found;
                    char *OS = chld_node[j]->content;

                    os_calloc(1, sizeof(char *), upd->allowed_OS_list);
                    os_calloc(1, sizeof(char *), upd->allowed_ver_list);

                    for (size = 0; (found = strchr(OS, ',')); size++) {
                        *(found++) = '\0';
                        os_realloc(upd->allowed_OS_list, (size + 2)*sizeof(char *), upd->allowed_OS_list);
                        os_realloc(upd->allowed_ver_list, (size + 2)*sizeof(char *), upd->allowed_ver_list);
                        if (format_os_version(OS, &upd->allowed_OS_list[size], &upd->allowed_ver_list[size])) {
                            merror("Invalid OS entered in %s: %s", WM_VULNDETECTOR_CONTEXT.name, OS);
                            return OS_INVALID;
                        }
                        upd->allowed_OS_list[size + 1] = NULL;
                        OS = found;
                    }
                    os_realloc(upd->allowed_OS_list, (size + 2)*sizeof(char *), upd->allowed_OS_list);
                    if (format_os_version(OS, &upd->allowed_OS_list[size], &upd->allowed_ver_list[size])) {
                        merror("Invalid OS entered in %s: %s", WM_VULNDETECTOR_CONTEXT.name, OS);
                        return OS_INVALID;
                    }
                    upd->allowed_OS_list[size + 1] = NULL;
                } else if (!strcmp(chld_node[j]->element, XML_URL)) {
                    os_strdup(chld_node[j]->content, upd->url);
                    if (chld_node[j]->attributes && !strcmp(*chld_node[j]->attributes, XML_PORT)) {
                        upd->port = strtol(*chld_node[j]->values, NULL, 10);
                    }
                } else if (!strcmp(chld_node[j]->element, XML_PATH)) {
                    os_strdup(chld_node[j]->content, upd->path);
                } else {
                    merror("Invalid option '%s' for tag '%s' at module '%s'.", chld_node[j]->element, XML_FEED , WM_VULNDETECTOR_CONTEXT.name);
                    OS_ClearNode(chld_node);
                    return OS_INVALID;
                }
            }

            OS_ClearNode(chld_node);
        } else if (!strcmp(nodes[i]->element, XML_RUN_ON_START)) {
            if (!strcmp(nodes[i]->content, "yes")) {
                vulnerability_detector->flags.run_on_start = 1;
            } else if (!strcmp(nodes[i]->content, "no")) {
                vulnerability_detector->flags.run_on_start = 0;
            } else {
                merror("Invalid content for tag '%s' at module '%s'.", XML_RUN_ON_START, WM_VULNDETECTOR_CONTEXT.name);
                return OS_INVALID;
            }
        } else if (!strcmp(nodes[i]->element, XML_IGNORE_TIME)) {
            if (get_interval(nodes[i]->content, &vulnerability_detector->ignore_time)) {
                merror("Invalid ignore_time at module '%s'", WM_VULNDETECTOR_CONTEXT.name);
                return OS_INVALID;
            }
        } else if (!strcmp(nodes[i]->element, XML_UPDATE_UBUNTU_OVAL)) {
            int enabled = 0;
            long unsigned int interval = 0;
            int precise = 0, trusty = 0, xenial = 0;
            mwarn("'%s' option at module '%s' is deprecated. Use '%s' instead.", nodes[i]->element, WM_VULNDETECTOR_CONTEXT.name, XML_FEED);

            if (!strcmp(nodes[i]->content, "yes")) {
                enabled = 1;
                if (nodes[i]->attributes) {
                    for (j = 0; nodes[i]->attributes[j]; j++) {
                        if (!strcmp(nodes[i]->attributes[j], XML_VERSION)) {
                            int k;
                            char * version = nodes[i]->values[j];
                            for (k = 0;; k++) {
                                int out = (version[k] == '\0');
                                if (version[k] == ',' || out) {
                                    version[k] = '\0';
                                    if (!strcmp(version, "12")) {
                                        precise = 1;
                                    } else if (!strcmp(version, "14")) {
                                        trusty = 1;
                                    } else if (!strcmp(version, "16")) {
                                        xenial = 1;
                                    } else {
                                        merror("Invalid Ubuntu version '%s'.", version);
                                    }
                                    version = &version[k] + 1;
                                    k = 0;
                                }
                                if (out)
                                    break;
                            }
                        } else if (!strcmp(nodes[i]->attributes[j], XML_INTERVAL)) {
                            if (get_interval(nodes[i]->values[j], &interval)) {
                                merror("Invalid interval at module '%s'", WM_VULNDETECTOR_CONTEXT.name);
                                return OS_INVALID;
                            }
                        } else {
                            merror("Invalid attribute '%s' for '%s'", nodes[i]->attributes[j], XML_UPDATE_UBUNTU_OVAL);
                        }
                    }
                }
            } else if (!strcmp(nodes[i]->content, "no")) {
                enabled = 0;
            } else {
                merror("Invalid content for tag '%s' at module '%s'.", XML_RUN_ON_START, WM_VULNDETECTOR_CONTEXT.name);
                return OS_INVALID;
            }

            if (enabled) {
                int os_index;
                update_node *upd;

                if (precise) {
                    os_calloc(1, sizeof(update_node), upd);
                    if (os_index = set_oval_version("UBUNTU", "12", vulnerability_detector->updates, upd), os_index == OS_INVALID) {
                        return OS_INVALID;
                    } else if (os_index == OS_SUPP_SIZE) {
                        continue;
                    }
                    upd->interval = interval;
                }
                if (trusty) {
                    os_calloc(1, sizeof(update_node), upd);
                    if (os_index = set_oval_version("UBUNTU", "14", vulnerability_detector->updates, upd), os_index == OS_INVALID) {
                        return OS_INVALID;
                    } else if (os_index == OS_SUPP_SIZE) {
                        continue;
                    }
                    upd->interval = interval;
                }
                if (xenial) {
                    os_calloc(1, sizeof(update_node), upd);
                    if (os_index = set_oval_version("UBUNTU", "16", vulnerability_detector->updates, upd), os_index == OS_INVALID) {
                        return OS_INVALID;
                    } else if (os_index == OS_SUPP_SIZE) {
                        continue;
                    }
                    upd->interval = interval;
                }
            }
        } else if (!strcmp(nodes[i]->element, XML_UPDATE_REDHAT_OVAL)) {
            int enabled = 0;
            long unsigned int interval = 0;
            int rhel5 = 0, rhel6 = 0, rhel7 = 0;
            mwarn("'%s' option at module '%s' is deprecated. Use '%s' instead.", nodes[i]->element, WM_VULNDETECTOR_CONTEXT.name, XML_FEED);

            if (!strcmp(nodes[i]->content, "yes")) {
                enabled = 1;
                if (nodes[i]->attributes) {
                    for (j = 0; nodes[i]->attributes[j]; j++) {
                        if (!strcmp(nodes[i]->attributes[j], XML_VERSION)) {
                            int k;
                            char * version = nodes[i]->values[j];
                            for (k = 0;; k++) {
                                int out = (version[k] == '\0');
                                if (version[k] == ',' || out) {
                                    version[k] = '\0';
                                    if (!strcmp(version, "5")) {
                                        rhel5 = 1;
                                    } else if (!strcmp(version, "6")) {
                                        rhel6 = 1;
                                    } else if (!strcmp(version, "7")) {
                                        rhel7 = 1;
                                    } else {
                                        merror("Invalid RedHat version '%s'.", version);
                                    }
                                    version = &version[k] + 1;
                                    k = 0;
                                }
                                if (out)
                                    break;
                            }
                        } else if (!strcmp(nodes[i]->attributes[j], XML_INTERVAL)) {
                            if (get_interval(nodes[i]->values[j], &interval)) {
                                merror("Invalid interval at module '%s'", WM_VULNDETECTOR_CONTEXT.name);
                                return OS_INVALID;
                            }
                        } else {
                            merror("Invalid attribute '%s' for '%s'", nodes[i]->attributes[j], XML_UPDATE_REDHAT_OVAL);
                        }
                    }
                }
            } else if (!strcmp(nodes[i]->content, "no")) {
                enabled = 0;
            } else {
                merror("Invalid content for tag '%s' at module '%s'.", XML_RUN_ON_START, WM_VULNDETECTOR_CONTEXT.name);
                return OS_INVALID;
            }

            if (enabled) {
                int os_index;
                update_node *upd;

                if (rhel5) {
                    os_calloc(1, sizeof(update_node), upd);
                    if (os_index = set_oval_version("REDHAT", "5", vulnerability_detector->updates, upd), os_index == OS_INVALID) {
                        return OS_INVALID;
                    } else if (os_index == OS_SUPP_SIZE) {
                        continue;
                    }
                    upd->interval = interval;
                }
                if (rhel6) {
                    os_calloc(1, sizeof(update_node), upd);
                    if (os_index = set_oval_version("REDHAT", "6", vulnerability_detector->updates, upd), os_index == OS_INVALID) {
                        return OS_INVALID;
                    } else if (os_index == OS_SUPP_SIZE) {
                        continue;
                    }
                    upd->interval = interval;
                }
                if (rhel7) {
                    os_calloc(1, sizeof(update_node), upd);
                    if (os_index = set_oval_version("REDHAT", "7", vulnerability_detector->updates, upd), os_index == OS_INVALID) {
                        return OS_INVALID;
                    } else if (os_index == OS_SUPP_SIZE) {
                        continue;
                    }
                    upd->interval = interval;
                }
            }
        } else {
            merror("No such tag '%s' at module '%s'.", nodes[i]->element, WM_VULNDETECTOR_CONTEXT.name);
            return OS_INVALID;
        }
    }

    if (vulnerability_detector->flags.u_flags.update_ubuntu    ||
        vulnerability_detector->flags.u_flags.update_debian    ||
        vulnerability_detector->flags.u_flags.update_redhat    ||
        vulnerability_detector->flags.u_flags.update_windows   ||
        vulnerability_detector->flags.u_flags.update_macos) {
        vulnerability_detector->flags.u_flags.update = 1;
    }

    return 0;
}

#endif
#endif<|MERGE_RESOLUTION|>--- conflicted
+++ resolved
@@ -84,31 +84,71 @@
 int set_oval_version(char *feed, char *version, update_node **upd_list, update_node *upd) {
     cve_db os_index;
 
-    if (!strcmp(feed, vu_dist[DIS_UBUNTU])) {
-        if (!strcmp(version, "12") || strcasestr(version, vu_dist[DIS_PRECISE])) {
+    if (!strcmp(feed, vu_dist_tag[DIS_UBUNTU])) {
+        if (!strcmp(version, "12") || strcasestr(version, vu_dist_tag[DIS_PRECISE])) {
             os_index = CVE_PRECISE;
-            os_strdup(vu_dist[DIS_PRECISE], upd->version);
-        } else if (!strcmp(version, "14") || strcasestr(version, vu_dist[DIS_TRUSTY])) {
+            os_strdup(vu_dist_tag[DIS_PRECISE], upd->version);
+            upd->dist_tag = vu_dist_tag[DIS_PRECISE];
+            upd->dist_ext = vu_dist_ext[DIS_PRECISE];
+        } else if (!strcmp(version, "14") || strcasestr(version, vu_dist_tag[DIS_TRUSTY])) {
             os_index = CVE_TRUSTY;
-            os_strdup(vu_dist[DIS_TRUSTY], upd->version);
-        } else if (!strcmp(version, "16") || strcasestr(version, vu_dist[DIS_XENIAL])) {
+            os_strdup(vu_dist_tag[DIS_TRUSTY], upd->version);
+            upd->dist_tag = vu_dist_tag[DIS_TRUSTY];
+            upd->dist_ext = vu_dist_ext[DIS_TRUSTY];
+        } else if (!strcmp(version, "16") || strcasestr(version, vu_dist_tag[DIS_XENIAL])) {
             os_index = CVE_XENIAL;
-            os_strdup(vu_dist[DIS_XENIAL], upd->version);
+            os_strdup(vu_dist_tag[DIS_XENIAL], upd->version);
+            upd->dist_tag = vu_dist_tag[DIS_XENIAL];
+            upd->dist_ext = vu_dist_ext[DIS_XENIAL];
+        } else if (!strcmp(version, "18") || !strcmp(version, vu_dist_tag[DIS_BIONIC])) {
+            os_index = CVE_BIONIC;
+            os_strdup(vu_dist_tag[DIS_BIONIC], upd->version);
+            upd->dist_tag = vu_dist_tag[DIS_BIONIC];
+            upd->dist_ext = vu_dist_ext[DIS_BIONIC];
         } else {
             merror("Invalid Ubuntu version '%s'.", version);
             return OS_INVALID;
         }
-    } else if (!strcmp(feed, vu_dist[DIS_REDHAT])) {
+        upd->dist_ref = DIS_UBUNTU;
+    } else  if (!strcmp(feed, vu_dist_tag[DIS_DEBIAN])) {
+        if (!strcmp(version, "9") || !strcmp(version, vu_dist_tag[DIS_STRETCH])) {
+            os_index = CVE_STRETCH;
+            os_strdup(vu_dist_tag[DIS_STRETCH], upd->version);
+            upd->dist_tag = vu_dist_tag[DIS_STRETCH];
+            upd->dist_ext = vu_dist_ext[DIS_STRETCH];
+        } else if (!strcmp(version, "8") || !strcmp(version, vu_dist_tag[DIS_JESSIE])) {
+            os_index = CVE_JESSIE;
+            os_strdup(vu_dist_tag[DIS_JESSIE], upd->version);
+            upd->dist_tag = vu_dist_tag[DIS_JESSIE];
+            upd->dist_ext = vu_dist_ext[DIS_JESSIE];
+        } else if (!strcmp(version, "7") || !strcmp(version, vu_dist_tag[DIS_WHEEZY])) {
+            os_index = CVE_WHEEZY;
+            os_strdup(vu_dist_tag[DIS_WHEEZY], upd->version);
+            upd->dist_tag = vu_dist_tag[DIS_WHEEZY];
+            upd->dist_ext = vu_dist_ext[DIS_WHEEZY];
+        } else {
+            merror("Invalid Debian version '%s'.", version);
+            return OS_INVALID;
+        }
+        upd->dist_ref = DIS_DEBIAN;
+    } else if (!strcmp(feed, vu_dist_tag[DIS_REDHAT])) {
         if (!strcmp(version, "5")) {
             os_index = CVE_RHEL5;
+            upd->dist_tag = vu_dist_tag[DIS_RHEL5];
+            upd->dist_ext = vu_dist_ext[DIS_RHEL5];
         } else if (!strcmp(version, "6")) {
             os_index = CVE_RHEL6;
+            upd->dist_tag = vu_dist_tag[DIS_RHEL6];
+            upd->dist_ext = vu_dist_ext[DIS_RHEL6];
         } else if (!strcmp(version, "7")) {
             os_index = CVE_RHEL7;
+            upd->dist_tag = vu_dist_tag[DIS_RHEL7];
+            upd->dist_ext = vu_dist_ext[DIS_RHEL7];
         } else {
             merror("Invalid Redhat version '%s'.", version);
             return OS_INVALID;
         }
+         upd->dist_ref = DIS_REDHAT;
     } else {
         merror("Invalid OS for tag '%s' at module '%s'.", XML_FEED, WM_VULNDETECTOR_CONTEXT.name);
         return OS_INVALID;
@@ -234,161 +274,8 @@
             upd->allowed_OS_list = NULL;
             upd->allowed_ver_list = NULL;
 
-<<<<<<< HEAD
-            // Check OS
-            if (!strcmp(feed, vu_dist_tag[DIS_UBUNTU])) {
-                if (!strcmp(version, "12") || !strcmp(version, vu_dist_tag[DIS_PRECISE])) {
-                    os_index = CVE_PRECISE;
-                    os_strdup(vu_dist_tag[DIS_PRECISE], upd->version);
-                    upd->dist_tag = vu_dist_tag[DIS_PRECISE];
-                    upd->dist_ext = vu_dist_ext[DIS_PRECISE];
-                    upd->dist_ref = DIS_UBUNTU;
-                } else if (!strcmp(version, "14") || !strcmp(version, vu_dist_tag[DIS_TRUSTY])) {
-                    os_index = CVE_TRUSTY;
-                    os_strdup(vu_dist_tag[DIS_TRUSTY], upd->version);
-                    upd->dist_tag = vu_dist_tag[DIS_TRUSTY];
-                    upd->dist_ext = vu_dist_ext[DIS_TRUSTY];
-                    upd->dist_ref = DIS_UBUNTU;
-                } else if (!strcmp(version, "16") || !strcmp(version, vu_dist_tag[DIS_XENIAL])) {
-                    os_index = CVE_XENIAL;
-                    os_strdup(vu_dist_tag[DIS_XENIAL], upd->version);
-                    upd->dist_tag = vu_dist_tag[DIS_XENIAL];
-                    upd->dist_ext = vu_dist_ext[DIS_XENIAL];
-                    upd->dist_ref = DIS_UBUNTU;
-                } else if (!strcmp(version, "18") || !strcmp(version, vu_dist_tag[DIS_BIONIC])) {
-                    os_index = CVE_BIONIC;
-                    os_strdup(vu_dist_tag[DIS_BIONIC], upd->version);
-                    upd->dist_tag = vu_dist_tag[DIS_BIONIC];
-                    upd->dist_ext = vu_dist_ext[DIS_BIONIC];
-                    upd->dist_ref = DIS_UBUNTU;
-                } else {
-                    merror("Invalid Ubuntu version '%s'.", version);
-                    return OS_INVALID;
-                }
-            } else  if (!strcmp(feed, vu_dist_tag[DIS_DEBIAN])) {
-                if (!strcmp(version, "9") || !strcmp(version, vu_dist_tag[DIS_STRETCH])) {
-                    os_index = CVE_STRETCH;
-                    os_strdup(vu_dist_tag[DIS_STRETCH], upd->version);
-                    upd->dist_tag = vu_dist_tag[DIS_STRETCH];
-                    upd->dist_ext = vu_dist_ext[DIS_STRETCH];
-                    upd->dist_ref = DIS_DEBIAN;
-                } else if (!strcmp(version, "8") || !strcmp(version, vu_dist_tag[DIS_JESSIE])) {
-                    os_index = CVE_JESSIE;
-                    os_strdup(vu_dist_tag[DIS_JESSIE], upd->version);
-                    upd->dist_tag = vu_dist_tag[DIS_JESSIE];
-                    upd->dist_ext = vu_dist_ext[DIS_JESSIE];
-                    upd->dist_ref = DIS_DEBIAN;
-                } else if (!strcmp(version, "7") || !strcmp(version, vu_dist_tag[DIS_WHEEZY])) {
-                    os_index = CVE_WHEEZY;
-                    os_strdup(vu_dist_tag[DIS_WHEEZY], upd->version);
-                    upd->dist_tag = vu_dist_tag[DIS_WHEEZY];
-                    upd->dist_ext = vu_dist_ext[DIS_WHEEZY];
-                    upd->dist_ref = DIS_DEBIAN;
-                } else {
-                    merror("Invalid Debian version '%s'.", version);
-                    return OS_INVALID;
-                }
-            } else if (!strcmp(feed, vu_dist_tag[DIS_REDHAT])) {
-                if (!strcmp(version, "5")) {
-                    os_index = CVE_RHEL5;
-                    upd->dist_tag = vu_dist_tag[DIS_RHEL5];
-                    upd->dist_ext = vu_dist_ext[DIS_RHEL5];
-                    upd->dist_ref = DIS_REDHAT;
-                } else if (!strcmp(version, "6")) {
-                    os_index = CVE_RHEL6;
-                    upd->dist_tag = vu_dist_tag[DIS_RHEL6];
-                    upd->dist_ext = vu_dist_ext[DIS_RHEL6];
-                    upd->dist_ref = DIS_REDHAT;
-                } else if (!strcmp(version, "7")) {
-                    os_index = CVE_RHEL7;
-                    upd->dist_tag = vu_dist_tag[DIS_RHEL7];
-                    upd->dist_ext = vu_dist_ext[DIS_RHEL7];
-                    upd->dist_ref = DIS_REDHAT;
-                } else {
-                    merror("Invalid Redhat version '%s'.", version);
-                    return OS_INVALID;
-                }
-            } else if (!strcmp(feed, vu_dist_tag[DIS_WINDOWS])) {
-                if (!strcmp(version, "S2008")) {
-                    os_index = CVE_WS2008;
-                    os_strdup("server_2008", upd->version);
-                    upd->dist_tag = vu_dist_tag[DIS_WS2008];
-                    upd->dist_ext = vu_dist_ext[DIS_WS2008];
-                    upd->dist_ref = DIS_WINDOWS;
-                } else if (!strcmp(version, "S2008R2")) {
-                    os_index = CVE_WS2008R2;
-                    os_strdup("server_2008_r2", upd->version);
-                    upd->dist_tag = vu_dist_tag[DIS_WS2008R2];
-                    upd->dist_ext = vu_dist_ext[DIS_WS2008R2];
-                    upd->dist_ref = DIS_WINDOWS;
-                } else if (!strcmp(version, "S2012")) {
-                    os_index = CVE_WS2012;
-                    os_strdup("server_2012", upd->version);
-                    upd->dist_tag = vu_dist_tag[DIS_WS2012];
-                    upd->dist_ext = vu_dist_ext[DIS_WS2012];
-                    upd->dist_ref = DIS_WINDOWS;
-                } else if (!strcmp(version, "S2012R2")) {
-                    os_index = CVE_WS2012R2;
-                    os_strdup("server_2012_r2", upd->version);
-                    upd->dist_tag = vu_dist_tag[DIS_WS2012R2];
-                    upd->dist_ext = vu_dist_ext[DIS_WS2012R2];
-                    upd->dist_ref = DIS_WINDOWS;
-                } else if (!strcmp(version, "S2016")) {
-                    os_index = CVE_WS2016;
-                    os_strdup("server_2016", upd->version);
-                    upd->dist_tag = vu_dist_tag[DIS_WS2016];
-                    upd->dist_ext = vu_dist_ext[DIS_WS2016];
-                    upd->dist_ref = DIS_WINDOWS;
-                } else if (!strcmp(version, "XP")) {
-                    os_index = CVE_WXP;
-                    os_strdup("xp", upd->version);
-                    upd->dist_tag = vu_dist_tag[DIS_WXP];
-                    upd->dist_ext = vu_dist_ext[DIS_WXP];
-                    upd->dist_ref = DIS_WINDOWS;
-                } else if (!strcmp(version, "7")) {
-                    os_index = CVE_W7;
-                    os_strdup("7", upd->version);
-                    upd->dist_tag = vu_dist_tag[DIS_W7];
-                    upd->dist_ext = vu_dist_ext[DIS_W7];
-                    upd->dist_ref = DIS_WINDOWS;
-                } else if (!strcmp(version, "8")) {
-                    os_index = CVE_W8;
-                    os_strdup("8", upd->version);
-                    upd->dist_tag = vu_dist_tag[DIS_W8];
-                    upd->dist_ext = vu_dist_ext[DIS_W8];
-                    upd->dist_ref = DIS_WINDOWS;
-                } else if (!strcmp(version, "8.1")) {
-                    os_index = CVE_W81;
-                    os_strdup("81", upd->version);
-                    upd->dist_tag = vu_dist_tag[DIS_W81];
-                    upd->dist_ext = vu_dist_ext[DIS_W81];
-                    upd->dist_ref = DIS_WINDOWS;
-                } else if (!strcmp(version, "10")) {
-                    os_index = CVE_W10;
-                    os_strdup("10", upd->version);
-                    upd->dist_tag = vu_dist_tag[DIS_W10];
-                    upd->dist_ext = vu_dist_ext[DIS_W10];
-                    upd->dist_ref = DIS_WINDOWS;
-                } else {
-                    merror("Invalid Windows version '%s'.", version);
-                    return OS_INVALID;
-                }
-            } /* else if (!strcmp(feed, vu_dist_tag[DIS_MACOS])) {
-                if (!strcmp(version, "X")) {
-                    os_index = CVE_MACOSX;
-                    os_strdup("x", upd->version);
-                    upd->dist_tag = vu_dist_tag[DIS_MACOSX];
-                    upd->dist_ext = vu_dist_ext[DIS_MACOSX];
-                    upd->dist_ref = DIS_MACOS;
-                } else {
-                    merror("Invalid Mac version '%s'.", version);
-                    return OS_INVALID;
-                }
-            } */ else {
-                merror("Invalid OS for tag '%s' at module '%s'.", XML_FEED, WM_VULNDETECTOR_CONTEXT.name);
-=======
+
             if (os_index = set_oval_version(feed, version, vulnerability_detector->updates, upd), os_index == OS_INVALID) {
->>>>>>> 4ef724a7
                 return OS_INVALID;
             } else if (os_index == OS_SUPP_SIZE) {
                 continue;
