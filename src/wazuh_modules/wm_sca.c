--- conflicted
+++ resolved
@@ -11,12 +11,8 @@
 
 #include "wmodules.h"
 #include <os_net/os_net.h>
-<<<<<<< HEAD
 #include <sys/stat.h>
-#include "os_crypto/md5/md5_op.h"
-=======
 #include "os_crypto/sha256/sha256_op.h"
->>>>>>> d7c4225b
 #include "shared.h"
 
 
@@ -52,13 +48,8 @@
 static cJSON *wm_sca_build_event(cJSON *profile,cJSON *policy,char **p_alert_msg,int id,char *result,char *reason);
 static int wm_sca_send_event_check(wm_sca_t * data,cJSON *event);  // Send check event
 static void wm_sca_read_files(wm_sca_t * data);  // Read policy monitoring files
-<<<<<<< HEAD
-static int wm_sca_do_scan(OSList *plist,cJSON *profile_check,OSStore *vars,wm_sca_t * data,int id,cJSON *policy,int requirements_scan,int cis_db_index,unsigned int remote_policy, int *checks_number);  // Do scan
-static int wm_sca_send_summary(wm_sca_t * data, int scan_id,unsigned int passed, unsigned int failed,unsigned int invalid,cJSON *policy,int start_time,int end_time, char * integrity_hash, int checks_number);  // Send summary
-=======
-static int wm_sca_do_scan(OSList *plist,cJSON *profile_check,OSStore *vars,wm_sca_t * data,int id,cJSON *policy,int requirements_scan,int cis_db_index,unsigned int remote_policy,int first_scan);  // Do scan
-static int wm_sca_send_summary(wm_sca_t * data, int scan_id,unsigned int passed, unsigned int failed,cJSON *policy,int start_time,int end_time, char * integrity_hash, char * integrity_hash_file, int first_scan,int id);  // Send summary
->>>>>>> d7c4225b
+static int wm_sca_do_scan(OSList *plist,cJSON *profile_check,OSStore *vars,wm_sca_t * data,int id,cJSON *policy,int requirements_scan,int cis_db_index,unsigned int remote_policy,int first_scan, int *checks_number);  // Do scan
+static int wm_sca_send_summary(wm_sca_t * data, int scan_id,unsigned int passed, unsigned int failed,unsigned int invalid,cJSON *policy,int start_time,int end_time, char * integrity_hash, char * integrity_hash_file, int first_scan, int id, int checks_number);  // Send summary
 static int wm_sca_check_policy(cJSON *policy, cJSON *profiles);
 static int wm_sca_check_requirements(cJSON *requirements);
 static void wm_sca_summary_increment_passed();
@@ -84,21 +75,12 @@
 static void wm_sca_set_condition(char *c_cond, int *condition); // Set condition
 static char * wm_sca_get_value(char *buf, int *type); // Get value
 static char * wm_sca_get_pattern(char *value); // Get pattern
-<<<<<<< HEAD
-static int wm_sca_check_file(char *file, char *pattern, wm_sca_t * data, int n_reason); // Check file
+static int wm_sca_check_file(char *file, char *pattern, int n_reason); // Check file
 static int wm_sca_read_command(char *command, char *pattern, wm_sca_t * data, int n_reason); // Read command output
 static int wm_sca_pt_check_negate(const char *pattern); // Check pattern negate
 static int wm_sca_pt_matches(const char *str, char *pattern); // Check pattern match
-static int wm_sca_check_dir(const char *dir, const char *file, char *pattern, wm_sca_t * data, int *n_reason); // Check dir
-static int wm_sca_is_process(char *value, OSList *p_list,wm_sca_t * data); // Check is a process
-=======
-static int wm_sca_check_file(char *file, char *pattern); // Check file
-static int wm_sca_read_command(char *command, char *pattern,wm_sca_t * data); // Read command output
-static int wm_sca_pt_check_negate(const char *pattern); // Check pattern negate
-static int wm_sca_pt_matches(const char *str, char *pattern); // Check pattern match
-static int wm_sca_check_dir(const char *dir, const char *file, char *pattern); // Check dir
+static int wm_sca_check_dir(const char *dir, const char *file, char *pattern, int *n_reason); // Check dir
 static int wm_sca_is_process(char *value, OSList *p_list); // Check is a process
->>>>>>> d7c4225b
 
 #ifdef WIN32
 static int wm_check_registry_entry(char * const value);
@@ -129,11 +111,8 @@
 static w_queue_t * request_queue;
 static wm_sca_t * data_win;
 
-<<<<<<< HEAD
 static char **inv_check_reasons = NULL;
-=======
 cJSON **last_summary_json = NULL;
->>>>>>> d7c4225b
 
 // Module main function. It won't return
 void * wm_sca_main(wm_sca_t * data) {
@@ -412,11 +391,8 @@
 static void wm_sca_read_files(wm_sca_t * data) {
     FILE *fp;
     int i = 0;
-<<<<<<< HEAD
     int checks_number = 0;
-=======
     static int first_scan = 1;
->>>>>>> d7c4225b
 
     /* Read every policy monitoring file */
     if(data->profile){
@@ -528,11 +504,7 @@
             }
 
             if(requirements) {
-<<<<<<< HEAD
-                if(wm_sca_do_scan(plist,requirements_array,vars,data,id,policy,1,cis_db_index,data->profile[i]->remote, &checks_number) == 0){
-=======
-                if(wm_sca_do_scan(plist,requirements_array,vars,data,id,policy,1,cis_db_index,data->profile[i]->remote,first_scan) == 0){
->>>>>>> d7c4225b
+                if(wm_sca_do_scan(plist,requirements_array,vars,data,id,policy,1,cis_db_index,data->profile[i]->remote,first_scan,&checks_number) == 0){
                     requirements_satisfied = 1;
                 }
             }
@@ -549,11 +521,7 @@
 
                 minfo("Starting evaluation of policy: '%s'", data->profile[i]->profile);
 
-<<<<<<< HEAD
-                if (wm_sca_do_scan(plist,profiles,vars,data,id,policy,0,cis_db_index,data->profile[i]->remote, &checks_number) != 0) {
-=======
-                if (wm_sca_do_scan(plist,profiles,vars,data,id,policy,0,cis_db_index,data->profile[i]->remote,first_scan) != 0) {
->>>>>>> d7c4225b
+                if (wm_sca_do_scan(plist,profiles,vars,data,id,policy,0,cis_db_index,data->profile[i]->remote,first_scan,&checks_number) != 0) {
                     merror("Evaluating the policy file: '%s. Set debug mode for more detailed information.", data->profile[i]->profile);
                 }
                 mdebug1("Calculating hash for scanned results.");
@@ -566,14 +534,8 @@
                 /* Send summary */
                 if(integrity_hash && integrity_hash_file) {
                     wm_delay(1000 * data->summary_delay);
-<<<<<<< HEAD
-                    wm_sca_send_summary(data,id,summary_passed,summary_failed,summary_invalid,policy,time_start,time_end,integrity_hash, checks_number);
-                    snprintf(last_md5[cis_db_index] ,sizeof(os_md5),"%s",integrity_hash);
-                    os_free(integrity_hash);
-=======
-                    wm_sca_send_summary(data,id,summary_passed,summary_failed,policy,time_start,time_end,integrity_hash, integrity_hash_file, first_scan,cis_db_index);
+                    wm_sca_send_summary(data,id,summary_passed,summary_failed,summary_invalid,policy,time_start,time_end,integrity_hash,integrity_hash_file,first_scan,cis_db_index,checks_number);
                     snprintf(last_sha256[cis_db_index] ,sizeof(os_sha256),"%s",integrity_hash);
->>>>>>> d7c4225b
                 }
 
                 os_free(integrity_hash);
@@ -819,11 +781,7 @@
     return retval;
 }
 
-<<<<<<< HEAD
-static int wm_sca_do_scan(OSList *p_list,cJSON *profile_check,OSStore *vars,wm_sca_t * data,int id,cJSON *policy,int requirements_scan,int cis_db_index,unsigned int remote_policy, int *checks_number) {
-=======
-static int wm_sca_do_scan(OSList *p_list,cJSON *profile_check,OSStore *vars,wm_sca_t * data,int id,cJSON *policy,int requirements_scan,int cis_db_index,unsigned int remote_policy,int first_scan) {
->>>>>>> d7c4225b
+static int wm_sca_do_scan(OSList *p_list,cJSON *profile_check,OSStore *vars,wm_sca_t * data,int id,cJSON *policy,int requirements_scan,int cis_db_index,unsigned int remote_policy,int first_scan,int *checks_number) {
 
     int type = 0, condition = 0;
     char *nbuf = NULL;
@@ -979,41 +937,18 @@
     #endif
 
                     mdebug2("Checking file: '%s'.", f_value);
-<<<<<<< HEAD
-                    int val = wm_sca_check_file(f_value, pattern, data, n_reason);
+                    int val = wm_sca_check_file(f_value, pattern, n_reason);
                     if (val == 1) {
                         mdebug2("Found file.");
-                        found = 1;
-                    }  else if (val == 2) {
-                        found = 2;
-                    } else {
-                        int i = 0;
-                        char _b_msg[OS_SIZE_1024 + 1];
-                        _b_msg[OS_SIZE_1024] = '\0';
-                        snprintf(_b_msg, OS_SIZE_1024, " File: %s",
-                                f_value);
-                        /* Already present */
-                        if (!w_is_str_in_array(data->alert_msg, _b_msg)) {
-                            while (data->alert_msg[i] && (i < 255)) {
-                                i++;
-                            }
-
-                            if (!data->alert_msg[i]) {
-                                os_strdup(_b_msg, data->alert_msg[i]);
-                            }
-                        }
-                    }
-                    n_reason++;
-=======
-                    if (wm_sca_check_file(f_value, pattern)) {
-                        mdebug2("Found file.");
-                        found = 1;
+                        found = val;
+                    } else if (val == 2) {
+                        found = val;
                     }
                     char _b_msg[OS_SIZE_1024 + 1];
                     _b_msg[OS_SIZE_1024] = '\0';
                     snprintf(_b_msg, OS_SIZE_1024, " File: %s", f_value);
                     append_msg_to_vm_scat(data, _b_msg);
->>>>>>> d7c4225b
+                    n_reason++;
                 }
                 /* Check for a command */
                 else if (type == WM_SCA_TYPE_COMMAND) {
@@ -1042,46 +977,21 @@
                             }
                         }
 
-<<<<<<< HEAD
                         mdebug2("Running command: '%s'.", f_value);
                         int val = wm_sca_read_command(f_value, pattern, data, n_reason);
                         if (val == 1) {
-                            mdebug2("Found command.");
+                            mdebug2("Command returned found.");
                             found = 1;
-                        } else if (val == 2) {
+                        } else if (val == 2){
+                            mdebug2("Command returned not found.");
                             found = 2;
-                        } else {
-                            int i = 0;
-                            char _b_msg[OS_SIZE_1024 + 1];
-                            _b_msg[OS_SIZE_1024] = '\0';
-                            snprintf(_b_msg, OS_SIZE_1024, " Command: %s",
-                                    f_value);
-                            /* Already present */
-                            if (!w_is_str_in_array(data->alert_msg, _b_msg)) {
-                                while (data->alert_msg[i] && (i < 255)) {
-                                    i++;
-                                }
-
-                                if (!data->alert_msg[i]) {
-                                    os_strdup(_b_msg, data->alert_msg[i]);
-                                }
-                            }
-                            mdebug2("Found command.");
                         }
+                        char _b_msg[OS_SIZE_1024 + 1];
+                        _b_msg[OS_SIZE_1024] = '\0';
+                        snprintf(_b_msg, OS_SIZE_1024, " Command: %s", f_value);
+                        append_msg_to_vm_scat(data, _b_msg);
                         n_reason++;
-=======
-                    mdebug2("Running command: '%s'.", f_value);
-                    if (wm_sca_read_command(f_value, pattern,data)) {
-                        mdebug2("Command returned found.");
-                        found = 1;
-                    } else {
-                        mdebug2("Command returned not found.");
->>>>>>> d7c4225b
-                    }
-                    char _b_msg[OS_SIZE_1024 + 1];
-                    _b_msg[OS_SIZE_1024] = '\0';
-                    snprintf(_b_msg, OS_SIZE_1024, " Command: %s", f_value);
-                    append_msg_to_vm_scat(data, _b_msg);
+                    }
                 }
 
     #ifdef WIN32
@@ -1136,13 +1046,8 @@
                             mdebug2("skip_nfs enabled and %s is flagged as NFS.", dir);
                         } else {
                             mdebug2("%s => is_nfs=%d, skip_nfs=%d", dir, is_nfs, data->skip_nfs);
-<<<<<<< HEAD
-
-                            int val = wm_sca_check_dir(dir, file, pattern, data, &n_reason);
+                            int val = wm_sca_check_dir(dir, file, pattern, &n_reason);
                             if (val == 1) {
-=======
-                            if (wm_sca_check_dir(dir, file, pattern)) {
->>>>>>> d7c4225b
                                 mdebug2("Found dir.");
                                 found = 1;
                             } else if (val == 2) {
@@ -1238,42 +1143,16 @@
                 char **p_alert_msg = data->alert_msg;
                 if (!requirements_scan) {
                     wm_sca_summary_increment_failed();
-                    cJSON *event = wm_sca_build_event(profile,policy,p_alert_msg,id,"failed");
-
-<<<<<<< HEAD
-                while (1) {
-                    if (((type == WM_SCA_TYPE_DIR) || (j == 0)) && (!requirements_scan)) {
-                        wm_sca_summary_increment_failed();
-                        cJSON *event = NULL;
-                        if (n_reason > 0){
-                            event = wm_sca_build_event(profile,policy,p_alert_msg,id,"failed",inv_check_reasons[n_reason-1]);
-                        } else {
-                            event = wm_sca_build_event(profile,policy,p_alert_msg,id,"failed",NULL);
-                        }
-
-                        if(event){
-                            if(wm_sca_check_hash(cis_db[cis_db_index],"failed",profile,event,id_check_p,cis_db_index) && !requirements_scan) {
-                                wm_sca_send_event_check(data,event);
-                            }
-                            cJSON_Delete(event);
-                        } else {
-                            merror("Building event for check: %s. Set debug mode for more information.", name);
-                            ret_val = 1;
-                        }
-                    }
-
-                    if (p_alert_msg[j]) {
-                        free(p_alert_msg[j]);
-                        p_alert_msg[j] = NULL;
-                        j++;
-
-                        if (!p_alert_msg[j]) {
-                            break;
-=======
+                    cJSON *event = NULL;
+                    if (n_reason > 0){
+                        event = wm_sca_build_event(profile,policy,p_alert_msg,id,"failed",inv_check_reasons[n_reason-1]);
+                    } else {
+                        event = wm_sca_build_event(profile,policy,p_alert_msg,id,"failed",NULL);
+                    }
+
                     if(event){
                         if(wm_sca_check_hash(cis_db[cis_db_index],"failed",profile,event,id_check_p,cis_db_index) && !requirements_scan && !first_scan) {
                             wm_sca_send_event_check(data,event);
->>>>>>> d7c4225b
                         }
                         cJSON_Delete(event);
                     } else {
@@ -1282,7 +1161,6 @@
                     }
                 }
 
-<<<<<<< HEAD
                 if (n_reason > 0) {
                     os_free(inv_check_reasons[n_reason-1]);
                     if (rules_number > 1) {
@@ -1298,62 +1176,31 @@
                             dir_number--;
                         }
                     }
-=======
+                }
+
                 for (i=0; data->alert_msg[i]; i++){
                     free(data->alert_msg[i]);
                     data->alert_msg[i] = NULL;
->>>>>>> d7c4225b
                 }
 
                 if (requirements_scan == 1){
                     wm_sca_reset_summary();
                     goto clean_return;
                 }
-<<<<<<< HEAD
             } else if (g_found == -1 || g_found == 0) {
-                int j = 0;
-=======
-            } else {
->>>>>>> d7c4225b
                 char **p_alert_msg = data->alert_msg;
                 if (!requirements_scan) {
                     wm_sca_summary_increment_passed();
-                    cJSON *event = wm_sca_build_event(profile,policy,p_alert_msg,id,"passed");
-
-<<<<<<< HEAD
-                while (1) {
-                    if (((type == WM_SCA_TYPE_DIR) || (j == 0)) && (!requirements_scan)) {
-                        wm_sca_summary_increment_passed();
-                        cJSON *event = NULL;
-                        if (n_reason > 0){
-                            event = wm_sca_build_event(profile,policy,p_alert_msg,id,"passed",inv_check_reasons[n_reason-1]);
-                        } else {
-                            event = wm_sca_build_event(profile,policy,p_alert_msg,id,"passed",NULL);
-                        }
-
-                        if(event){
-                            if(wm_sca_check_hash(cis_db[cis_db_index],"passed",profile,event,id_check_p,cis_db_index) && !requirements_scan) {
-                                wm_sca_send_event_check(data,event);
-                            }
-                            cJSON_Delete(event);
-                        } else {
-                            merror("Building event for check: %s. Set debug mode for more information.", name);
-                            ret_val = 1;
-                        }
-                    }
-
-                    if (p_alert_msg[j]) {
-                        free(p_alert_msg[j]);
-                        p_alert_msg[j] = NULL;
-                        j++;
-
-                        if (!p_alert_msg[j]) {
-                            break;
-=======
+                    cJSON *event = NULL;
+                    if (n_reason > 0){
+                        event = wm_sca_build_event(profile,policy,p_alert_msg,id,"passed",inv_check_reasons[n_reason-1]);
+                    } else {
+                        event = wm_sca_build_event(profile,policy,p_alert_msg,id,"passed",NULL);
+                    }
+
                     if(event){
                         if(wm_sca_check_hash(cis_db[cis_db_index],"passed",profile,event,id_check_p,cis_db_index) && !requirements_scan && !first_scan) {
                             wm_sca_send_event_check(data,event);
->>>>>>> d7c4225b
                         }
                         cJSON_Delete(event);
                     } else {
@@ -1361,17 +1208,15 @@
                         ret_val = 1;
                     }
                 }
-<<<<<<< HEAD
+
                 if (n_reason > 0) {
                     os_free(inv_check_reasons[n_reason-1]);
-
                     if (rules_number > 1) {
                         while (rules_number > 1) {
                             os_free(inv_check_reasons[n_reason - rules_number]);
                             rules_number--;
                         }
                     }
-
                     if (dir_number > 1) {
                         while (dir_number > 1) {
                             os_free(inv_check_reasons[n_reason - dir_number]);
@@ -1380,67 +1225,49 @@
                     }
                 }
 
-                j = 0;
-                while (data->alert_msg[j]) {
-                    free(data->alert_msg[j]);
-                    data->alert_msg[j] = NULL;
-                    j++;
-=======
-
                 for (i=0; data->alert_msg[i]; i++){
                     free(data->alert_msg[i]);
                     data->alert_msg[i] = NULL;
->>>>>>> d7c4225b
-                }
-
-                    if (condition & WM_SCA_COND_REQ) {
-                        if (requirements_scan == 1){
-                            ret_val = 1;
-                        }
-                        goto clean_return;
-                    }
+                }
+
+                if (condition & WM_SCA_COND_REQ) {
+                    if (requirements_scan == 1){
+                        ret_val = 1;
+                    }
+                    goto clean_return;
+                }
 
                 if (requirements_scan == 1){
                     wm_sca_reset_summary();
                     goto clean_return;
                 }
+
             } else {
-                int j = 0;
                 char **p_alert_msg = data->alert_msg;
-
-                while (1) {
-                    if (((type == WM_SCA_TYPE_DIR) || (j == 0)) && (!requirements_scan)) {
-                        wm_sca_summary_increment_invalid();
-
-                        cJSON *event = NULL;
-                        if (n_reason > 0){
-                            event = wm_sca_build_event(profile,policy,p_alert_msg,id,"",inv_check_reasons[n_reason-1]);
-                        } else {
-                            event = wm_sca_build_event(profile,policy,p_alert_msg,id,"",NULL);
+                if (!requirements_scan) {
+                    wm_sca_summary_increment_invalid();
+                    cJSON *event = NULL;
+
+                    if (n_reason > 0){
+                        event = wm_sca_build_event(profile,policy,p_alert_msg,id,"",inv_check_reasons[n_reason-1]);
+                    } else {
+                        event = wm_sca_build_event(profile,policy,p_alert_msg,id,"",NULL);
+                    }
+
+                    if(event){
+                        if(wm_sca_check_hash(cis_db[cis_db_index],"",profile,event,id_check_p,cis_db_index) && !requirements_scan && !first_scan) {
+                            wm_sca_send_event_check(data,event);
                         }
-
-                        if(event){
-                            if(wm_sca_check_hash(cis_db[cis_db_index],"",profile,event,id_check_p,cis_db_index) && !requirements_scan) {
-                                wm_sca_send_event_check(data,event);
-                            }
-                            cJSON_Delete(event);
-                        } else {
-                            merror("Building event for check: %s. Set debug mode for more information.", name);
-                            ret_val = 1;
-                        }
-                    }
-
-                    if (p_alert_msg[j]) {
-                        free(p_alert_msg[j]);
-                        p_alert_msg[j] = NULL;
-                        j++;
-
-                        if (!p_alert_msg[j]) {
-                            break;
-                        }
+                        cJSON_Delete(event);
                     } else {
-                        break;
-                    }
+                        merror("Building event for check: %s. Set debug mode for more information.", name);
+                        ret_val = 1;
+                    }
+                }
+
+                for (i=0; data->alert_msg[i]; i++){
+                    free(data->alert_msg[i]);
+                    data->alert_msg[i] = NULL;
                 }
 
                 if (n_reason > 0) {
@@ -1600,11 +1427,7 @@
     return (NULL);
 }
 
-<<<<<<< HEAD
-static int wm_sca_check_file(char *file, char *pattern,wm_sca_t * data, int n_reason)
-=======
-static int wm_sca_check_file(char *file, char *pattern)
->>>>>>> d7c4225b
+static int wm_sca_check_file(char *file, char *pattern, int n_reason)
 {
     char *split_file;
     int full_negate = 0;
@@ -1630,33 +1453,8 @@
         /* If we don't have a pattern, just check if the file/dir is there */
         if (pattern == NULL) {
             if (w_is_file(file)) {
-<<<<<<< HEAD
-                int i = 0;
-                char _b_msg[OS_SIZE_1024 + 1];
-
-                _b_msg[OS_SIZE_1024] = '\0';
-                snprintf(_b_msg, OS_SIZE_1024, " File: %s",
-                         file);
-
-                /* Already present */
-                if (w_is_str_in_array(data->alert_msg, _b_msg)) {
-                    ret_val = 1;
-                    goto cleanup;
-                }
-
-                while (data->alert_msg[i] && (i < 255)) {
-                    i++;
-                }
-
-                if (!data->alert_msg[i]) {
-                    os_strdup(_b_msg, data->alert_msg[i]);
-                }
-
                 ret_val = 1;
                 goto cleanup;
-=======
-                return (1);
->>>>>>> d7c4225b
             }
         } else {
             full_negate = wm_sca_pt_check_negate(pattern);
@@ -1691,32 +1489,8 @@
                     if ((pt_result == 1 && full_negate == 0) ) {
                         mdebug2("Alerting file %s on line %s", file, buf);
                         fclose(fp);
-<<<<<<< HEAD
-
-                        /* Generate the alert itself */
-                        _b_msg[OS_SIZE_1024] = '\0';
-                        snprintf(_b_msg, OS_SIZE_1024, " File: %s",
-                                 file);
-
-                        /* Already present */
-                        if (w_is_str_in_array(data->alert_msg, _b_msg)) {
-                            ret_val = 1;
-                            goto cleanup;
-                        }
-
-                        while (data->alert_msg[i] && (i < 255)) {
-                            i++;
-                        }
-
-                        if (!data->alert_msg[i]) {
-                            os_strdup(_b_msg, data->alert_msg[i]);
-                        }
-
                         ret_val = 1;
                         goto cleanup;
-=======
-                        return (1);
->>>>>>> d7c4225b
                     } else if ((pt_result == 0 && full_negate == 1) ) {
                         /* Found a full+negate match so no longer need to search
                          * break out of loop and make sure the full negate does
@@ -1732,34 +1506,8 @@
 
                 if (full_negate == 1) {
                     mdebug2("Full_negate alerting - file %s", file);
-<<<<<<< HEAD
-                    int i = 0;
-                    char _b_msg[OS_SIZE_1024 + 1];
-
-                    /* Generate the alert itself */
-                    _b_msg[OS_SIZE_1024] = '\0';
-                    snprintf(_b_msg, OS_SIZE_1024, " File: %s",
-                             file);
-
-                    /* Already present */
-                    if (w_is_str_in_array(data->alert_msg, _b_msg)) {
-                        ret_val = 1;
-                        goto cleanup;
-                    }
-
-                    while (data->alert_msg[i] && (i < 255)) {
-                        i++;
-                    }
-
-                    if (!data->alert_msg[i]) {
-                        os_strdup(_b_msg, data->alert_msg[i]);
-                    }
-
                     ret_val = 1;
                     goto cleanup;
-=======
-                    return (1);
->>>>>>> d7c4225b
                 }
             }
         }
@@ -1772,7 +1520,6 @@
             }
         }
 
-
     } while (split_file);
 
     ret_val = 0;
@@ -1789,8 +1536,6 @@
 {
     int full_negate = 0;
     int pt_result = 0;
-
-    os_malloc(OS_MAXSTR, inv_check_reasons[n_reason]);
 
     if (command == NULL) {
         return (0);
@@ -1806,15 +1551,16 @@
         int result_code;
 
         if( wm_exec(command,&cmd_output,&result_code,data->commands_timeout,NULL) < 0 )  {
+            os_malloc(OS_MAXSTR, inv_check_reasons[n_reason]);
             if (result_code == EXECVE_ERROR) {
-                mdebug1("Can't run command(%s): path is invalid or file has insufficient permissions.",command);
-                sprintf(inv_check_reasons[n_reason], "Can't run command(%s): path is invalid or file has insufficient permissions",command);
+                mdebug1("Invalid path or permissions running command '%s'",command);
+                sprintf(inv_check_reasons[n_reason], "Invalid path or permissions running command '%s'",command);
             } else if (result_code == 1) {
-                mdebug1("Timeout overtaken running command (%s).", command);
-                sprintf(inv_check_reasons[n_reason], "Timeout overtaken running command (%s)", command);
+                mdebug1("Timeout overtaken running command '%s'", command);
+                sprintf(inv_check_reasons[n_reason], "Timeout overtaken running command '%s'", command);
             } else {
-                mdebug1("Error executing [%s]", command);
-                sprintf(inv_check_reasons[n_reason], "Error executing [%s]", command);
+                mdebug1("Internal error running command '%s'", command);
+                sprintf(inv_check_reasons[n_reason], "Internal error running command '%s'", command);
             }
             return 2;
         } else if (result_code != 0) {
@@ -2011,11 +1757,7 @@
     return (ret_code);
 }
 
-<<<<<<< HEAD
-static int wm_sca_check_dir(const char *dir, const char *file, char *pattern, wm_sca_t * data, int *n_reason)
-=======
-static int wm_sca_check_dir(const char *dir, const char *file, char *pattern)
->>>>>>> d7c4225b
+static int wm_sca_check_dir(const char *dir, const char *file, char *pattern, int *n_reason)
 {
     int ret_code = 0;
     int result_dir;
@@ -2052,12 +1794,8 @@
         /* Check if the read entry matches the provided file name */
         if (strncasecmp(file, "r:", 2) == 0) {
             if (OS_Regex(file + 2, entry->d_name)) {
-<<<<<<< HEAD
-                result_file = wm_sca_check_file(f_name, pattern, data, *n_reason);
+                result_file = wm_sca_check_file(f_name, pattern, *n_reason);
                 if (result_file == 1) {
-=======
-                if (wm_sca_check_file(f_name, pattern)) {
->>>>>>> d7c4225b
                     ret_code = 1;
                 } else if (result_file == 2) {
                     ret_code = 2;
@@ -2067,12 +1805,8 @@
         } else {
             /* ... otherwise try without regex */
             if (OS_Match2(file, entry->d_name)) {
-<<<<<<< HEAD
-                result_file = wm_sca_check_file(f_name, pattern, data, *n_reason);
+                result_file = wm_sca_check_file(f_name, pattern, *n_reason);
                 if (result_file == 1) {
-=======
-                if (wm_sca_check_file(f_name, pattern)) {
->>>>>>> d7c4225b
                     ret_code = 1;
                 } else if (result_file == 2) {
                     ret_code = 2;
@@ -2084,12 +1818,8 @@
         /* Check if file is a directory */
         if (lstat(f_name, &statbuf_local) == 0) {
             if (S_ISDIR(statbuf_local.st_mode)) {
-<<<<<<< HEAD
-                result_dir = wm_sca_check_dir(f_name, file, pattern, data, n_reason);
+                result_dir = wm_sca_check_dir(f_name, file, pattern, n_reason);
                 if (result_dir == 1) {
-=======
-                if (wm_sca_check_dir(f_name, file, pattern)) {
->>>>>>> d7c4225b
                     ret_code = 1;
                 } else if (result_dir == 2) {
                     ret_code = 2;
@@ -2423,11 +2153,8 @@
 }
 #endif
 
-<<<<<<< HEAD
-static int wm_sca_send_summary(wm_sca_t * data, int scan_id,unsigned int passed, unsigned int failed, unsigned int invalid, cJSON *policy,int start_time,int end_time,char * integrity_hash, int checks_number) {
-=======
-static int wm_sca_send_summary(wm_sca_t * data, int scan_id,unsigned int passed, unsigned int failed,cJSON *policy,int start_time,int end_time,char * integrity_hash,char *integrity_hash_file, int first_scan,int id) {
->>>>>>> d7c4225b
+static int wm_sca_send_summary(wm_sca_t * data, int scan_id,unsigned int passed, unsigned int failed,unsigned int invalid,cJSON *policy,int start_time,int end_time,char * integrity_hash,char *integrity_hash_file, int first_scan,int id,int checks_number) {
+
     cJSON *json_summary = cJSON_CreateObject();
 
     cJSON_AddStringToObject(json_summary, "type", "summary");
@@ -2476,12 +2203,7 @@
     cJSON_AddNumberToObject(json_summary, "start_time", start_time);
     cJSON_AddNumberToObject(json_summary, "end_time", end_time);
 
-    if(integrity_hash) {
-        cJSON_AddStringToObject(json_summary, "hash", integrity_hash);
-    } else {
-        cJSON_AddStringToObject(json_summary, "hash", "error_calculating_hash");
-    }
-
+    cJSON_AddStringToObject(json_summary, "hash", integrity_hash);
     cJSON_AddStringToObject(json_summary, "hash_file", integrity_hash_file);
 
     if (first_scan) {
@@ -2742,57 +2464,19 @@
 
     sprintf(id_hashed, "%d", pm_id->valueint);
 
-<<<<<<< HEAD
-    hashed_result = OSHash_Get(cis_db_hash,id_hashed);
-    if(hashed_result){
-        if(strcmp(result,hashed_result->result) == 0) {
-            return 0;
-        } else {
-            cis_db_info_t *elem;
-
-            os_calloc(1,sizeof(cis_db_info_t),elem);
-            if (!result) {
-                elem->result = "";
-            } else {
-                os_strdup(result,elem->result);
-            }
-
-            cJSON *obj = cJSON_Duplicate(event,1);
-            elem->event = NULL;
-
-            if(obj) {
-                elem->event = obj;
-                if (ret_add = OSHash_Update(cis_db_hash,id_hashed,elem), ret_add != 1) {
-                    merror("Unable to update hash table for check: %d", pm_id->valueint);
-                    os_free(elem->result);
-                    cJSON_Delete(elem->event);
-                    os_free(elem);
-                    return 0;
-                }
-
-                cis_db_for_hash[policy_index].elem[check_index] = elem;
-                return 1;
-            }
-=======
     hashed_result = OSHash_Get(cis_db_hash, id_hashed);
 
     cis_db_info_t *elem;
->>>>>>> d7c4225b
 
     os_calloc(1, sizeof(cis_db_info_t), elem);
-    os_strdup(result, elem->result);
-
-<<<<<<< HEAD
-        os_calloc(1,sizeof(cis_db_info_t),elem);
-        if (!result) {
-            elem->result = "";
-        } else {
-            os_strdup(result,elem->result);
-        }
-=======
+    if (!result) {
+	    elem->result = "";
+	} else {
+	    os_strdup(result,elem->result);
+	}
+
     cJSON *obj = cJSON_Duplicate(event,1);
     elem->event = NULL;
->>>>>>> d7c4225b
 
     if(obj) {
         elem->event = obj;
