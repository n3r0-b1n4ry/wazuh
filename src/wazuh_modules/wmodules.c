--- conflicted
+++ resolved
@@ -24,16 +24,18 @@
 
     wm_task_nice = getDefine_Int("wazuh_modules", "task_nice", -20, 19);
     wm_max_eps = getDefine_Int("wazuh_modules", "max_eps", 100, 1000);
+    wm_kill_timeout = getDefine_Int("wazuh_modules", "kill_timeout", 0, 3600);
 
     // Read configuration: ossec.conf
 
     if (ReadConfig(CWMODULE, DEFAULTCPATH, &wmodules, NULL) < 0){
-        return -1;
+        exit(EXIT_FAILURE);
     }
 
 #ifdef CLIENT
     // Read configuration: agent.conf
-    ReadConfig(CWMODULE | CAGENT_CONFIG, AGENTCONFIG, &wmodules, NULL);
+    agent_cfg = 1;
+    ReadConfig(CWMODULE | CAGENT_CONFIG, AGENTCONFIG, &wmodules, &agent_cfg);
 #else
     wmodule * database;
     // The database module won't be available on agents
@@ -193,15 +195,11 @@
     size_t nmemb;
     FILE *file;
 
-<<<<<<< HEAD
     #ifdef WIN32
-    snprintf(path, PATH_MAX, "%s\\%s", WM_STATE_DIR_WIN, context->name);
+    snprintf(path, PATH_MAX, "%s\\%s", WM_STATE_DIR_WIN, tag);
     #else
-    snprintf(path, PATH_MAX, "%s/%s", WM_STATE_DIR, context->name);
+    snprintf(path, PATH_MAX, "%s/%s", WM_STATE_DIR, tag);
     #endif
-=======
-    snprintf(path, PATH_MAX, "%s/%s", WM_STATE_DIR, tag);
->>>>>>> b15ad010
 
     if (!(file = fopen(path, op == WM_IO_WRITE ? "wb" : "rb"))){
         merror("Unable to open the file: %s. %s", path, strerror(errno));
