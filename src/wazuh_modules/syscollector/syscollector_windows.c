--- conflicted
+++ resolved
@@ -95,11 +95,7 @@
 
                 if (end = strchr(messageBuffer, '\r'), end) *end = '\0';
 
-<<<<<<< HEAD
-                mterror(WM_SYS_LOGTAG, "At get_process_name(): Unable to load ntdll.dll: %s (%lu).", messageBuffer, error);
-=======
                 mterror(WM_SYS_LOGTAG, "Unable to load ntdll.dll: %s (%lu).", messageBuffer, error);
->>>>>>> 56ba70aa
                 LocalFree(messageBuffer);
             } else {
                 fpQSI = (tNTQSI)GetProcAddress(ntdll, "NtQuerySystemInformation");
@@ -1328,11 +1324,7 @@
 
             if (end = strchr(messageBuffer, '\r'), end) *end = '\0';
 
-<<<<<<< HEAD
-            mterror(WM_SYS_LOGTAG, "At sys_hw_windows(): Unable to load syscollector_win_ext.dll: %s (%lu).", messageBuffer, error);
-=======
             mterror(WM_SYS_LOGTAG, "Unable to load syscollector_win_ext.dll: %s (%lu).", messageBuffer, error);
->>>>>>> 56ba70aa
             LocalFree(messageBuffer);
 
         } else {
@@ -2149,11 +2141,7 @@
 		SingleDrive += (strlen(SingleDrive) + 1);
 	}
 
-<<<<<<< HEAD
-	if (!success) mtwarn(WM_SYS_LOGTAG, "At ntpath_to_win32path(): Unable to find a matching Windows kernel drive path for '%s'.", ntpath);
-=======
 	if (!success) mtwarn(WM_SYS_LOGTAG, "Unable to find a matching Windows kernel drive path for '%s'", ntpath);
->>>>>>> 56ba70aa
 
 	return success;
 }
@@ -2286,11 +2274,7 @@
 						}
 
 						/* Get session ID */
-<<<<<<< HEAD
-						if (!ProcessIdToSessionId(pid, &session_id)) mtwarn(WM_SYS_LOGTAG, "At sys_proc_windows(): Unable to retrieve session ID from process with PID %lu (%lu).", pid, GetLastError());
-=======
 						if (!ProcessIdToSessionId(pid, &session_id)) mtwarn(WM_SYS_LOGTAG, "Unable to retrieve session ID from process with PID %lu (%lu).", pid, GetLastError());
->>>>>>> 56ba70aa
 
 						/* Close process handle */
 						CloseHandle(hProcess);
