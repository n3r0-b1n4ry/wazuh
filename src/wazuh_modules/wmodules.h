--- conflicted
+++ resolved
@@ -56,12 +56,9 @@
 
 #include "wm_oscap.h"
 #include "wm_database.h"
-<<<<<<< HEAD
 #include "syscollector/syscollector.h"
-=======
 #include "wm_command.h"
 #include "wm_ciscat.h"
->>>>>>> b15ad010
 
 extern wmodule *wmodules;       // Loaded modules.
 extern int wm_task_nice;        // Nice value for tasks.
