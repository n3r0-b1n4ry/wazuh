--- conflicted
+++ resolved
@@ -476,19 +476,9 @@
                     } else {
                         return VU_LESS;
                     }
-<<<<<<< HEAD
-                    version_it = &version_it[i + 1];
-                    limit_it = &limit_it[j + 1];
-                    if (*version_it == '\0' || *limit_it == '\0') {
-                        break;
-                    }
-                    i = 0;
-                    j = 0;
-=======
                 } else if (version_found > 2) {
                     // The version is over
                     break;
->>>>>>> b9a03240
                 }
                 version_found = 0;
                 cversion_found = 0;
@@ -508,11 +498,7 @@
     char alert_msg[OS_MAXSTR];
     char header[OS_SIZE_256];
     char condition[OS_SIZE_1024];
-<<<<<<< HEAD
-    int size;
-=======
     const char *query;
->>>>>>> b9a03240
     agent_software *agents_it;
     cJSON *alert = NULL;
     cJSON *alert_cve = NULL;
@@ -635,8 +621,6 @@
                 cJSON_AddItemToObject(alert, "vulnerability", alert_cve);
                 cJSON_AddStringToObject(jPackage, "name", package);
                 cJSON_AddStringToObject(jPackage, "version", version);
-<<<<<<< HEAD
-=======
                 if (cvss2) {
                     cJSON_AddStringToObject(jPackage, "cvss2", cvss2);
                 }
@@ -646,7 +630,6 @@
                 if (patch) {
                     cJSON_AddStringToObject(jPackage, "patch", patch);
                 }
->>>>>>> b9a03240
                 if (!pending) {
                     if (operation_value) {
                         snprintf(condition, OS_SIZE_1024, "%s %s", operation, operation_value);
