--- conflicted
+++ resolved
@@ -454,8 +454,6 @@
             realtime_adddir(syscheck.dir[i], 0);
         }
 #else
-<<<<<<< HEAD
-=======
         if ((syscheck.opts[i] & CHECK_WHODATA) && audit_thread_active) {
             // Insert Audit rule
             int retval;
@@ -474,7 +472,6 @@
             }
         }
 
->>>>>>> 41ca4497
 #ifndef INOTIFY_ENABLED
         if (syscheck.opts[i] & CHECK_REALTIME) {
             mwarn("realtime monitoring request on unsupported system for '%s'", syscheck.dir[i]);
