--- conflicted
+++ resolved
@@ -20,13 +20,8 @@
 ; general
 !define MUI_ICON install.ico
 !define MUI_UNICON uninstall.ico
-<<<<<<< HEAD
 !define VERSION "4.0.0"
 !define REVISION "4000"
-=======
-!define VERSION "3.9.0"
-!define REVISION "3910"
->>>>>>> 3a679c83
 !define NAME "Wazuh"
 !define SERVICE "OssecSvc"
 
