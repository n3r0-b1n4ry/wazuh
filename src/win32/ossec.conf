--- conflicted
+++ resolved
@@ -1,4 +1,3 @@
-<<<<<<< HEAD
 <!--
   Wazuh - Agent - Default configuration for Windows
   More info at: https://documentation.wazuh.com
@@ -174,182 +173,4 @@
 
 </ossec_config>
 
-<!-- END of Default Configuration. -->
-=======
-<!--
-  Wazuh - Agent - Default configuration for Windows
-  More info at: https://documentation.wazuh.com
-  Mailing list: https://groups.google.com/forum/#!forum/wazuh
--->
-
-<ossec_config>
-
-  <client>
-    <server>
-      <address>0.0.0.0</address>
-      <port>1514</port>
-      <protocol>udp</protocol>
-    </server>
-  </client>
-
-  <!-- Agent buffer options -->
-  <client_buffer>
-    <disabled>no</disabled>
-    <queue_size>5000</queue_size>
-    <events_per_second>500</events_per_second>
-  </client_buffer>
-
-  <!-- Log analysis -->
-  <localfile>
-    <location>Application</location>
-    <log_format>eventlog</log_format>
-  </localfile>
-
-  <localfile>
-    <location>Security</location>
-    <log_format>eventchannel</log_format>
-    <query>Event/System[EventID != 5145 and EventID != 5156 and EventID != 5447]</query>
-  </localfile>
-
-  <localfile>
-    <location>System</location>
-    <log_format>eventlog</log_format>
-  </localfile>
-
-  <localfile>
-    <location>C:\Program Files (x86)\ossec-agent\active-response\active-responses.log</location>
-    <log_format>syslog</log_format>
-  </localfile>
-
-  <!-- Policy monitoring -->
-  <rootcheck>
-    <disabled>no</disabled>
-    <windows_audit>./shared/win_audit_rcl.txt</windows_audit>
-    <windows_apps>./shared/win_applications_rcl.txt</windows_apps>
-    <windows_malware>./shared/win_malware_rcl.txt</windows_malware>
-  </rootcheck>
-
-  <!-- File integrity monitoring -->
-  <syscheck>
-    <!-- By default it is disabled. In the Install you must choose to enable it. -->
-    <disabled>yes</disabled>
-
-    <!-- Frequency that syscheck is executed default every 12 hours -->
-    <frequency>43200</frequency>
-
-    <!-- Default files to be monitored. -->
-    <directories check_all="yes">%WINDIR%/regedit.exe</directories>
-    <directories check_all="yes">%WINDIR%/system.ini</directories>
-    <directories check_all="yes">%WINDIR%/win.ini</directories>
-
-    <directories check_all="yes">%WINDIR%/SysNative/at.exe</directories>
-    <directories check_all="yes">%WINDIR%/SysNative/attrib.exe</directories>
-    <directories check_all="yes">%WINDIR%/SysNative/cacls.exe</directories>
-    <directories check_all="yes">%WINDIR%/SysNative/cmd.exe</directories>
-    <directories check_all="yes">%WINDIR%/SysNative/drivers/etc</directories>
-    <directories check_all="yes">%WINDIR%/SysNative/eventcreate.exe</directories>
-    <directories check_all="yes">%WINDIR%/SysNative/ftp.exe</directories>
-    <directories check_all="yes">%WINDIR%/SysNative/lsass.exe</directories>
-    <directories check_all="yes">%WINDIR%/SysNative/net.exe</directories>
-    <directories check_all="yes">%WINDIR%/SysNative/net1.exe</directories>
-    <directories check_all="yes">%WINDIR%/SysNative/netsh.exe</directories>
-    <directories check_all="yes">%WINDIR%/SysNative/reg.exe</directories>
-    <directories check_all="yes">%WINDIR%/SysNative/regedt32.exe</directories>
-    <directories check_all="yes">%WINDIR%/SysNative/regsvr32.exe</directories>
-    <directories check_all="yes">%WINDIR%/SysNative/runas.exe</directories>
-    <directories check_all="yes">%WINDIR%/SysNative/sc.exe</directories>
-    <directories check_all="yes">%WINDIR%/SysNative/schtasks.exe</directories>
-    <directories check_all="yes">%WINDIR%/SysNative/sethc.exe</directories>
-    <directories check_all="yes">%WINDIR%/SysNative/subst.exe</directories>
-    <directories check_all="yes">%WINDIR%/SysNative/wbem/WMIC.exe</directories>
-    <directories check_all="yes">%WINDIR%/SysNative/WindowsPowerShell\v1.0\powershell.exe</directories>
-    <directories check_all="yes">%WINDIR%/SysNative/winrm.vbs</directories>
-
-    <!-- 32-bit programs. -->
-    <directories check_all="yes">%WINDIR%/System32/at.exe</directories>
-    <directories check_all="yes">%WINDIR%/System32/attrib.exe</directories>
-    <directories check_all="yes">%WINDIR%/System32/cacls.exe</directories>
-    <directories check_all="yes">%WINDIR%/System32/cmd.exe</directories>
-    <directories check_all="yes">%WINDIR%/System32/drivers/etc</directories>
-    <directories check_all="yes">%WINDIR%/System32/eventcreate.exe</directories>
-    <directories check_all="yes">%WINDIR%/System32/ftp.exe</directories>
-    <directories check_all="yes">%WINDIR%/System32/net.exe</directories>
-    <directories check_all="yes">%WINDIR%/System32/net1.exe</directories>
-    <directories check_all="yes">%WINDIR%/System32/netsh.exe</directories>
-    <directories check_all="yes">%WINDIR%/System32/reg.exe</directories>
-    <directories check_all="yes">%WINDIR%/System32/regedit.exe</directories>
-    <directories check_all="yes">%WINDIR%/System32/regedt32.exe</directories>
-    <directories check_all="yes">%WINDIR%/System32/regsvr32.exe</directories>
-    <directories check_all="yes">%WINDIR%/System32/runas.exe</directories>
-    <directories check_all="yes">%WINDIR%/System32/sc.exe</directories>
-    <directories check_all="yes">%WINDIR%/System32/schtasks.exe</directories>
-    <directories check_all="yes">%WINDIR%/System32/sethc.exe</directories>
-    <directories check_all="yes">%WINDIR%/System32/subst.exe</directories>
-    <directories check_all="yes">%WINDIR%/System32/wbem/WMIC.exe</directories>
-    <directories check_all="yes">%WINDIR%/System32/WindowsPowerShell\v1.0\powershell.exe</directories>
-    <directories check_all="yes">%WINDIR%/System32/winrm.vbs</directories>
-
-    <directories check_all="yes" realtime="yes">%PROGRAMDATA%/Microsoft/Windows/Start Menu/Programs/Startup</directories>
-
-    <ignore type="sregex">.log$|.htm$|.jpg$|.png$|.chm$|.pnf$|.evtx$</ignore>
-
-    <!-- Windows registry entries to monitor. -->
-    <windows_registry>HKEY_LOCAL_MACHINE\Software\Classes\batfile</windows_registry>
-    <windows_registry>HKEY_LOCAL_MACHINE\Software\Classes\cmdfile</windows_registry>
-    <windows_registry>HKEY_LOCAL_MACHINE\Software\Classes\comfile</windows_registry>
-    <windows_registry>HKEY_LOCAL_MACHINE\Software\Classes\exefile</windows_registry>
-    <windows_registry>HKEY_LOCAL_MACHINE\Software\Classes\piffile</windows_registry>
-    <windows_registry>HKEY_LOCAL_MACHINE\Software\Classes\AllFilesystemObjects</windows_registry>
-    <windows_registry>HKEY_LOCAL_MACHINE\Software\Classes\Directory</windows_registry>
-    <windows_registry>HKEY_LOCAL_MACHINE\Software\Classes\Folder</windows_registry>
-    <windows_registry arch="both">HKEY_LOCAL_MACHINE\Software\Classes\Protocols</windows_registry>
-    <windows_registry arch="both">HKEY_LOCAL_MACHINE\Software\Policies</windows_registry>
-    <windows_registry>HKEY_LOCAL_MACHINE\Security</windows_registry>
-    <windows_registry arch="both">HKEY_LOCAL_MACHINE\Software\Microsoft\Internet Explorer</windows_registry>
-
-    <windows_registry>HKEY_LOCAL_MACHINE\System\CurrentControlSet\Services</windows_registry>
-    <windows_registry>HKEY_LOCAL_MACHINE\System\CurrentControlSet\Control\Session Manager\KnownDLLs</windows_registry>
-    <windows_registry>HKEY_LOCAL_MACHINE\System\CurrentControlSet\Control\SecurePipeServers\winreg</windows_registry>
-
-    <windows_registry arch="both">HKEY_LOCAL_MACHINE\Software\Microsoft\Windows\CurrentVersion\Run</windows_registry>
-    <windows_registry arch="both">HKEY_LOCAL_MACHINE\Software\Microsoft\Windows\CurrentVersion\RunOnce</windows_registry>
-    <windows_registry>HKEY_LOCAL_MACHINE\Software\Microsoft\Windows\CurrentVersion\RunOnceEx</windows_registry>
-    <windows_registry arch="both">HKEY_LOCAL_MACHINE\Software\Microsoft\Windows\CurrentVersion\URL</windows_registry>
-    <windows_registry arch="both">HKEY_LOCAL_MACHINE\Software\Microsoft\Windows\CurrentVersion\Policies</windows_registry>
-    <windows_registry arch="both">HKEY_LOCAL_MACHINE\Software\Microsoft\Windows NT\CurrentVersion\Windows</windows_registry>
-    <windows_registry arch="both">HKEY_LOCAL_MACHINE\Software\Microsoft\Windows NT\CurrentVersion\Winlogon</windows_registry>
-
-    <windows_registry arch="both">HKEY_LOCAL_MACHINE\Software\Microsoft\Active Setup\Installed Components</windows_registry>
-
-    <!-- Windows registry entries to ignore. -->
-    <registry_ignore>HKEY_LOCAL_MACHINE\Security\Policy\Secrets</registry_ignore>
-    <registry_ignore>HKEY_LOCAL_MACHINE\Security\SAM\Domains\Account\Users</registry_ignore>
-    <registry_ignore type="sregex">\Enum$</registry_ignore>
-  </syscheck>
-
-  <!-- CIS policies evaluation -->
-  <wodle name="cis-cat">
-    <disabled>yes</disabled>
-    <timeout>1800</timeout>
-    <interval>1d</interval>
-    <scan-on-start>yes</scan-on-start>
-
-    <java_path>wodles\java</java_path>
-    <ciscat_path>wodles\cis-cat</ciscat_path>
-  </wodle>
-
-  <!-- Active response -->
-  <active-response>
-    <disabled>no</disabled>
-    <ca_store>wpk_root.pem</ca_store>
-  </active-response>
-
-  <!-- Choose between plain or json format (or both) for internal logs -->
-  <logging>
-    <log_format>plain</log_format>
-  </logging>
-
-</ossec_config>
-
-<!-- END of Default Configuration. -->
->>>>>>> c3ff0c07
+<!-- END of Default Configuration. -->