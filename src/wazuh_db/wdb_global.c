/*
 * Wazuh SQLite integration
 * Copyright (C) 2015-2020, Wazuh Inc.
 * June 06, 2016.
 *
 * This program is free software; you can redistribute it
 * and/or modify it under the terms of the GNU General Public
 * License (version 2) as published by the FSF - Free Software
 * Foundation.
 */

#include "wdb.h"

// List of agent information fields in global DB
// The ":" is used for paramter binding
static const char *global_db_agent_fields[] = {
    ":config_sum",
    ":ip",
    ":manager_host",
    ":merged_sum",
    ":name",
    ":node_name",
    ":os_arch",
    ":os_build",
    ":os_codename",
    ":os_major",
    ":os_minor",
    ":os_name",
    ":os_platform",
    ":os_uname",
    ":os_version",
    ":version",
    ":last_keepalive",
    ":id",
    NULL
};

int wdb_global_insert_agent(wdb_t *wdb, int id, char* name, char* ip, char* register_ip, char* internal_key, char* group, int date_add) {
    sqlite3_stmt *stmt = NULL;

    if (!wdb->transaction && wdb_begin2(wdb) < 0) {
        mdebug1("Cannot begin transaction");
        return OS_INVALID;
    }

    if (wdb_stmt_cache(wdb, WDB_STMT_GLOBAL_INSERT_AGENT) < 0) {
        mdebug1("Cannot cache statement");
        return OS_INVALID;
    }

    stmt = wdb->stmt[WDB_STMT_GLOBAL_INSERT_AGENT];

    if (sqlite3_bind_int(stmt, 1, id) != SQLITE_OK) {
        merror("DB(%s) sqlite3_bind_int(): %s", wdb->id, sqlite3_errmsg(wdb->db));
        return OS_INVALID;
    }
    if (sqlite3_bind_text(stmt, 2, name, -1, NULL) != SQLITE_OK) {
        merror("DB(%s) sqlite3_bind_text(): %s", wdb->id, sqlite3_errmsg(wdb->db));
        return OS_INVALID;
    }
    if (sqlite3_bind_text(stmt, 3, ip, -1, NULL) != SQLITE_OK) {
        merror("DB(%s) sqlite3_bind_text(): %s", wdb->id, sqlite3_errmsg(wdb->db));
        return OS_INVALID;
    }
    if (sqlite3_bind_text(stmt, 4, register_ip, -1, NULL) != SQLITE_OK) {
        merror("DB(%s) sqlite3_bind_text(): %s", wdb->id, sqlite3_errmsg(wdb->db));
        return OS_INVALID;
    }
    if (sqlite3_bind_text(stmt, 5, internal_key, -1, NULL) != SQLITE_OK) {
        merror("DB(%s) sqlite3_bind_text(): %s", wdb->id, sqlite3_errmsg(wdb->db));
        return OS_INVALID;
    }
    if (sqlite3_bind_int(stmt, 6, date_add) != SQLITE_OK) {
        merror("DB(%s) sqlite3_bind_int(): %s", wdb->id, sqlite3_errmsg(wdb->db));
        return OS_INVALID;
    }
    if (sqlite3_bind_text(stmt, 7, group, -1, NULL) != SQLITE_OK) {
        merror("DB(%s) sqlite3_bind_text(): %s", wdb->id, sqlite3_errmsg(wdb->db));
        return OS_INVALID;
    }

    switch (wdb_step(stmt)) {
    case SQLITE_ROW:
    case SQLITE_DONE:
        return OS_SUCCESS;
        break;
    default:
        mdebug1("SQLite: %s", sqlite3_errmsg(wdb->db));
        return OS_INVALID;
    }
}

int wdb_global_update_agent_name(wdb_t *wdb, int id, char* name) {
    sqlite3_stmt *stmt = NULL;

    if (!wdb->transaction && wdb_begin2(wdb) < 0) {
        mdebug1("Cannot begin transaction");
        return OS_INVALID;
    }

    if (wdb_stmt_cache(wdb, WDB_STMT_GLOBAL_UPDATE_AGENT_NAME) < 0) {
        mdebug1("Cannot cache statement");
        return OS_INVALID;
    }

    stmt = wdb->stmt[WDB_STMT_GLOBAL_UPDATE_AGENT_NAME];

    if (sqlite3_bind_int(stmt, 1, id) != SQLITE_OK) {
        merror("DB(%s) sqlite3_bind_int(): %s", wdb->id, sqlite3_errmsg(wdb->db));
        return OS_INVALID;
    }
    if (sqlite3_bind_text(stmt, 2, name, -1, NULL) != SQLITE_OK) {
        merror("DB(%s) sqlite3_bind_text(): %s", wdb->id, sqlite3_errmsg(wdb->db));
        return OS_INVALID;
    }

    switch (wdb_step(stmt)) {
    case SQLITE_ROW:
    case SQLITE_DONE:
        return OS_SUCCESS;
        break;
    default:
        mdebug1("SQLite: %s", sqlite3_errmsg(wdb->db));
        return OS_INVALID;
    }
}

int wdb_global_update_agent_version(wdb_t *wdb,
                                    int id,
                                    const char *os_name,
                                    const char *os_version,
                                    const char *os_major,
                                    const char *os_minor,
                                    const char *os_codename,
                                    const char *os_platform,
                                    const char *os_build,
                                    const char *os_uname,
                                    const char *os_arch,
                                    const char *version,
                                    const char *config_sum,
                                    const char *merged_sum,
                                    const char *manager_host,
                                    const char *node_name,
                                    const char *agent_ip,
                                    wdb_sync_status_t sync_status)
{
    sqlite3_stmt *stmt = NULL;
    int index = 1;

    if (!wdb->transaction && wdb_begin2(wdb) < 0) {
        mdebug1("Cannot begin transaction");
        return OS_INVALID;
    }

    if (wdb_stmt_cache(wdb, agent_ip ? WDB_STMT_GLOBAL_UPDATE_AGENT_VERSION_IP : WDB_STMT_GLOBAL_UPDATE_AGENT_VERSION) < 0) {
        mdebug1("Cannot cache statement");
        return OS_INVALID;
    }

    stmt = wdb->stmt[agent_ip ? WDB_STMT_GLOBAL_UPDATE_AGENT_VERSION_IP : WDB_STMT_GLOBAL_UPDATE_AGENT_VERSION];

    if (sqlite3_bind_text(stmt, index++, os_name, -1, NULL) != SQLITE_OK) {
        merror("DB(%s) sqlite3_bind_text(): %s", wdb->id, sqlite3_errmsg(wdb->db));
        return OS_INVALID;
    }
    if (sqlite3_bind_text(stmt, index++, os_version, -1, NULL) != SQLITE_OK) {
        merror("DB(%s) sqlite3_bind_text(): %s", wdb->id, sqlite3_errmsg(wdb->db));
        return OS_INVALID;
    }
    if (sqlite3_bind_text(stmt, index++, os_major, -1, NULL) != SQLITE_OK) {
        merror("DB(%s) sqlite3_bind_text(): %s", wdb->id, sqlite3_errmsg(wdb->db));
        return OS_INVALID;
    }
    if (sqlite3_bind_text(stmt, index++, os_minor, -1, NULL) != SQLITE_OK) {
        merror("DB(%s) sqlite3_bind_text(): %s", wdb->id, sqlite3_errmsg(wdb->db));
        return OS_INVALID;
    }
    if (sqlite3_bind_text(stmt, index++, os_codename, -1, NULL) != SQLITE_OK) {
        merror("DB(%s) sqlite3_bind_text(): %s", wdb->id, sqlite3_errmsg(wdb->db));
        return OS_INVALID;
    }
    if (sqlite3_bind_text(stmt, index++, os_platform, -1, NULL) != SQLITE_OK) {
        merror("DB(%s) sqlite3_bind_text(): %s", wdb->id, sqlite3_errmsg(wdb->db));
        return OS_INVALID;
    }
    if (sqlite3_bind_text(stmt, index++, os_build, -1, NULL) != SQLITE_OK) {
        merror("DB(%s) sqlite3_bind_text(): %s", wdb->id, sqlite3_errmsg(wdb->db));
        return OS_INVALID;
    }
    if (sqlite3_bind_text(stmt, index++, os_uname, -1, NULL) != SQLITE_OK) {
        merror("DB(%s) sqlite3_bind_text(): %s", wdb->id, sqlite3_errmsg(wdb->db));
        return OS_INVALID;
    }
    if (sqlite3_bind_text(stmt, index++, os_arch, -1, NULL) != SQLITE_OK) {
        merror("DB(%s) sqlite3_bind_text(): %s", wdb->id, sqlite3_errmsg(wdb->db));
        return OS_INVALID;
    }
    if (sqlite3_bind_text(stmt, index++, version, -1, NULL) != SQLITE_OK) {
        merror("DB(%s) sqlite3_bind_text(): %s", wdb->id, sqlite3_errmsg(wdb->db));
        return OS_INVALID;
    }
    if (sqlite3_bind_text(stmt, index++, config_sum, -1, NULL) != SQLITE_OK) {
        merror("DB(%s) sqlite3_bind_text(): %s", wdb->id, sqlite3_errmsg(wdb->db));
        return OS_INVALID;
    }
    if (sqlite3_bind_text(stmt, index++, merged_sum, -1, NULL) != SQLITE_OK) {
        merror("DB(%s) sqlite3_bind_text(): %s", wdb->id, sqlite3_errmsg(wdb->db));
        return OS_INVALID;
    }
    if (sqlite3_bind_text(stmt, index++, manager_host, -1, NULL) != SQLITE_OK) {
        merror("DB(%s) sqlite3_bind_text(): %s", wdb->id, sqlite3_errmsg(wdb->db));
        return OS_INVALID;
    }
    if (sqlite3_bind_text(stmt, index++, node_name, -1, NULL) != SQLITE_OK) {
        merror("DB(%s) sqlite3_bind_text(): %s", wdb->id, sqlite3_errmsg(wdb->db));
        return OS_INVALID;
    }
    if (agent_ip) {
        if (sqlite3_bind_text(stmt, index++, agent_ip, -1, NULL) != SQLITE_OK) {
            merror("DB(%s) sqlite3_bind_text(): %s", wdb->id, sqlite3_errmsg(wdb->db));
            return OS_INVALID;
        }
    }
    if (sqlite3_bind_int(stmt, index++, sync_status) != SQLITE_OK) {
        merror("DB(%s) sqlite3_bind_int(): %s", wdb->id, sqlite3_errmsg(wdb->db));
        return OS_INVALID;
    }
    if (sqlite3_bind_int(stmt, index++, id) != SQLITE_OK) {
        merror("DB(%s) sqlite3_bind_int(): %s", wdb->id, sqlite3_errmsg(wdb->db));
        return OS_INVALID;
    }

    switch (wdb_step(stmt)) {
    case SQLITE_ROW:
    case SQLITE_DONE:
        return OS_SUCCESS;
        break;
    default:
        mdebug1("SQLite: %s", sqlite3_errmsg(wdb->db));
        return OS_INVALID;
    }
}

cJSON* wdb_global_get_agent_labels(wdb_t *wdb, int id) {
    sqlite3_stmt *stmt = NULL;
    cJSON * result = NULL;
    int index = 0;

    if (!wdb->transaction && wdb_begin2(wdb) < 0) {
        mdebug1("Cannot begin transaction");
        return NULL;
    }

    if (wdb_stmt_cache(wdb, WDB_STMT_GLOBAL_LABELS_GET) < 0) {
        mdebug1("Cannot cache statement");
        return NULL;
    }

    stmt = wdb->stmt[WDB_STMT_GLOBAL_LABELS_GET];

    // In this statement, we must bind the agent ID four times
    for (index = 1; index < 5; ++index) {
        if (sqlite3_bind_int(stmt, index, id) != SQLITE_OK) {
            merror("DB(%s) sqlite3_bind_int(): %s", wdb->id, sqlite3_errmsg(wdb->db));
            return NULL;
        }
    }

    result = wdb_exec_stmt(stmt);

    if (!result) {
        mdebug1("wdb_exec_stmt(): %s", sqlite3_errmsg(wdb->db));
    }

    return result;
}

int wdb_global_del_agent_labels(wdb_t *wdb, int id) {
    sqlite3_stmt *stmt = NULL;

    if (!wdb->transaction && wdb_begin2(wdb) < 0) {
        mdebug1("Cannot begin transaction");
        return OS_INVALID;
    }

    if (wdb_stmt_cache(wdb, WDB_STMT_GLOBAL_LABELS_DEL) < 0) {
        mdebug1("Cannot cache statement");
        return OS_INVALID;
    }

    stmt = wdb->stmt[WDB_STMT_GLOBAL_LABELS_DEL];

    if (sqlite3_bind_int(stmt, 1, id) != SQLITE_OK) {
        merror("DB(%s) sqlite3_bind_int(): %s", wdb->id, sqlite3_errmsg(wdb->db));
        return OS_INVALID;
    }

    switch (wdb_step(stmt)) {
    case SQLITE_ROW:
    case SQLITE_DONE:
        return OS_SUCCESS;
        break;
    default:
        mdebug1("SQLite: %s", sqlite3_errmsg(wdb->db));
        return OS_INVALID;
    }
}

int wdb_global_set_agent_label(wdb_t *wdb, int id, char* key, char* value) {
    sqlite3_stmt *stmt = NULL;

    if (!wdb->transaction && wdb_begin2(wdb) < 0) {
        mdebug1("Cannot begin transaction");
        return OS_INVALID;
    }

    if (wdb_stmt_cache(wdb, WDB_STMT_GLOBAL_LABELS_SET) < 0) {
        mdebug1("Cannot cache statement");
        return OS_INVALID;
    }

    stmt = wdb->stmt[WDB_STMT_GLOBAL_LABELS_SET];

    if (sqlite3_bind_int(stmt, 1, id) != SQLITE_OK) {
        merror("DB(%s) sqlite3_bind_int(): %s", wdb->id, sqlite3_errmsg(wdb->db));
        return OS_INVALID;
    }
    if (sqlite3_bind_text(stmt, 2, key, -1, NULL) != SQLITE_OK) {
        merror("DB(%s) sqlite3_bind_text(): %s", wdb->id, sqlite3_errmsg(wdb->db));
        return OS_INVALID;
    }
    if (sqlite3_bind_text(stmt, 3, value, -1, NULL) != SQLITE_OK) {
        merror("DB(%s) sqlite3_bind_text(): %s", wdb->id, sqlite3_errmsg(wdb->db));
        return OS_INVALID;
    }

    switch (wdb_step(stmt)) {
    case SQLITE_ROW:
    case SQLITE_DONE:
        return OS_SUCCESS;
        break;
    default:
        mdebug1("SQLite: %s", sqlite3_errmsg(wdb->db));
        return OS_INVALID;
    }
}

int wdb_global_update_agent_keepalive(wdb_t *wdb, int id, wdb_sync_status_t status) {
    sqlite3_stmt *stmt = NULL;

    if (!wdb->transaction && wdb_begin2(wdb) < 0) {
        mdebug1("Cannot begin transaction");
        return OS_INVALID;
    }

    if (wdb_stmt_cache(wdb, WDB_STMT_GLOBAL_UPDATE_AGENT_KEEPALIVE) < 0) {
        mdebug1("Cannot cache statement");
        return OS_INVALID;
    }

    stmt = wdb->stmt[WDB_STMT_GLOBAL_UPDATE_AGENT_KEEPALIVE];

    if (sqlite3_bind_int(stmt, 1, status) != SQLITE_OK) {
        merror("DB(%s) sqlite3_bind_int(): %s", wdb->id, sqlite3_errmsg(wdb->db));
        return OS_INVALID;
    }
    if (sqlite3_bind_int(stmt, 2, id) != SQLITE_OK) {
        merror("DB(%s) sqlite3_bind_int(): %s", wdb->id, sqlite3_errmsg(wdb->db));
        return OS_INVALID;
    }

    switch (wdb_step(stmt)) {
    case SQLITE_ROW:
    case SQLITE_DONE:
        return OS_SUCCESS;
        break;
    default:
        mdebug1("SQLite: %s", sqlite3_errmsg(wdb->db));
        return OS_INVALID;
    }
}

int wdb_global_delete_agent(wdb_t *wdb, int id) {
    sqlite3_stmt *stmt = NULL;

    if (!wdb->transaction && wdb_begin2(wdb) < 0) {
        mdebug1("Cannot begin transaction");
        return OS_INVALID;
    }

    if (wdb_stmt_cache(wdb, WDB_STMT_GLOBAL_DELETE_AGENT) < 0) {
        mdebug1("Cannot cache statement");
        return OS_INVALID;
    }

    stmt = wdb->stmt[WDB_STMT_GLOBAL_DELETE_AGENT];

    if (sqlite3_bind_int(stmt, 1, id) != SQLITE_OK) {
        merror("DB(%s) sqlite3_bind_int(): %s", wdb->id, sqlite3_errmsg(wdb->db));
        return OS_INVALID;
    }

    switch (wdb_step(stmt)) {
    case SQLITE_ROW:
    case SQLITE_DONE:
        return OS_SUCCESS;
        break;
    default:
        mdebug1("SQLite: %s", sqlite3_errmsg(wdb->db));
        return OS_INVALID;
    }
}

cJSON* wdb_global_select_agent_name(wdb_t *wdb, int id) {
    sqlite3_stmt *stmt = NULL;
    cJSON * result = NULL;

    if (!wdb->transaction && wdb_begin2(wdb) < 0) {
        mdebug1("Cannot begin transaction");
        return NULL;
    }

    if (wdb_stmt_cache(wdb, WDB_STMT_GLOBAL_SELECT_AGENT_NAME) < 0) {
        mdebug1("Cannot cache statement");
        return NULL;
    }

    stmt = wdb->stmt[WDB_STMT_GLOBAL_SELECT_AGENT_NAME];

    if (sqlite3_bind_int(stmt, 1, id) != SQLITE_OK) {
        merror("DB(%s) sqlite3_bind_int(): %s", wdb->id, sqlite3_errmsg(wdb->db));
        return NULL;
    }

    result = wdb_exec_stmt(stmt);

    if (!result) {
        mdebug1("wdb_exec_stmt(): %s", sqlite3_errmsg(wdb->db));
    }

    return result;
}

cJSON* wdb_global_select_agent_group(wdb_t *wdb, int id) {
    sqlite3_stmt *stmt = NULL;
    cJSON * result = NULL;

    if (!wdb->transaction && wdb_begin2(wdb) < 0) {
        mdebug1("Cannot begin transaction");
        return NULL;
    }

    if (wdb_stmt_cache(wdb, WDB_STMT_GLOBAL_SELECT_AGENT_GROUP) < 0) {
        mdebug1("Cannot cache statement");
        return NULL;
    }

    stmt = wdb->stmt[WDB_STMT_GLOBAL_SELECT_AGENT_GROUP];

    if (sqlite3_bind_int(stmt, 1, id) != SQLITE_OK) {
        merror("DB(%s) sqlite3_bind_int(): %s", wdb->id, sqlite3_errmsg(wdb->db));
        return NULL;
    }

    result = wdb_exec_stmt(stmt);

    if (!result) {
        mdebug1("wdb_exec_stmt(): %s", sqlite3_errmsg(wdb->db));
    }

    return result;
}

cJSON* wdb_global_find_agent(wdb_t *wdb, const char *name, const char *ip) {
    sqlite3_stmt *stmt = NULL;
    cJSON * result = NULL;

    if (!wdb->transaction && wdb_begin2(wdb) < 0) {
        mdebug1("Cannot begin transaction");
        return NULL;
    }

    if (wdb_stmt_cache(wdb, WDB_STMT_GLOBAL_FIND_AGENT) < 0) {
        mdebug1("Cannot cache statement");
        return NULL;
    }

    stmt = wdb->stmt[WDB_STMT_GLOBAL_FIND_AGENT];

    if (sqlite3_bind_text(stmt, 1, name, -1, NULL) != SQLITE_OK) {
        merror("DB(%s) sqlite3_bind_text(): %s", wdb->id, sqlite3_errmsg(wdb->db));
        return NULL;
    }
    if (sqlite3_bind_text(stmt, 2, ip, -1, NULL) != SQLITE_OK) {
        merror("DB(%s) sqlite3_bind_text(): %s", wdb->id, sqlite3_errmsg(wdb->db));
        return NULL;
    }
    if (sqlite3_bind_text(stmt, 3, ip, -1, NULL) != SQLITE_OK) {
        merror("DB(%s) sqlite3_bind_text(): %s", wdb->id, sqlite3_errmsg(wdb->db));
        return NULL;
    }

    result = wdb_exec_stmt(stmt);

    if (!result) {
        mdebug1("wdb_exec_stmt(): %s", sqlite3_errmsg(wdb->db));
    }

    return result;
}

cJSON* wdb_global_select_agent_fim_offset(wdb_t *wdb, int id) {
    sqlite3_stmt *stmt = NULL;
    cJSON * result = NULL;

    if (!wdb->transaction && wdb_begin2(wdb) < 0) {
        mdebug1("Cannot begin transaction");
        return NULL;
    }

    if (wdb_stmt_cache(wdb, WDB_STMT_GLOBAL_SELECT_FIM_OFFSET) < 0) {
        mdebug1("Cannot cache statement");
        return NULL;
    }

    stmt = wdb->stmt[WDB_STMT_GLOBAL_SELECT_FIM_OFFSET];

    if (sqlite3_bind_int(stmt, 1, id) != SQLITE_OK) {
        merror("DB(%s) sqlite3_bind_int(): %s", wdb->id, sqlite3_errmsg(wdb->db));
        return NULL;
    }

    result = wdb_exec_stmt(stmt);

    if (!result) {
        mdebug1("wdb_exec_stmt(): %s", sqlite3_errmsg(wdb->db));
    }

    return result;
}

cJSON* wdb_global_select_agent_reg_offset(wdb_t *wdb, int id) {
    sqlite3_stmt *stmt = NULL;
    cJSON * result = NULL;

    if (!wdb->transaction && wdb_begin2(wdb) < 0) {
        mdebug1("Cannot begin transaction");
        return NULL;
    }

    if (wdb_stmt_cache(wdb, WDB_STMT_GLOBAL_SELECT_REG_OFFSET) < 0) {
        mdebug1("Cannot cache statement");
        return NULL;
    }

    stmt = wdb->stmt[WDB_STMT_GLOBAL_SELECT_REG_OFFSET];

    if (sqlite3_bind_int(stmt, 1, id) != SQLITE_OK) {
        merror("DB(%s) sqlite3_bind_int(): %s", wdb->id, sqlite3_errmsg(wdb->db));
        return NULL;
    }

    result = wdb_exec_stmt(stmt);

    if (!result) {
        mdebug1("wdb_exec_stmt(): %s", sqlite3_errmsg(wdb->db));
    }

    return result;
}

int wdb_global_update_agent_fim_offset(wdb_t *wdb, int id, long offset) {
    sqlite3_stmt *stmt = NULL;

    if (!wdb->transaction && wdb_begin2(wdb) < 0) {
        mdebug1("Cannot begin transaction");
        return OS_INVALID;
    }

    if (wdb_stmt_cache(wdb, WDB_STMT_GLOBAL_UPDATE_FIM_OFFSET) < 0) {
        mdebug1("Cannot cache statement");
        return OS_INVALID;
    }

    stmt = wdb->stmt[WDB_STMT_GLOBAL_UPDATE_FIM_OFFSET];

    if (sqlite3_bind_int(stmt, 1, offset) != SQLITE_OK) {
        merror("DB(%s) sqlite3_bind_int(): %s", wdb->id, sqlite3_errmsg(wdb->db));
        return OS_INVALID;
    }
    if (sqlite3_bind_int(stmt, 2, id) != SQLITE_OK) {
        merror("DB(%s) sqlite3_bind_int(): %s", wdb->id, sqlite3_errmsg(wdb->db));
        return OS_INVALID;
    }

    switch (wdb_step(stmt)) {
    case SQLITE_ROW:
    case SQLITE_DONE:
        return OS_SUCCESS;
        break;
    default:
        mdebug1("SQLite: %s", sqlite3_errmsg(wdb->db));
        return OS_INVALID;
    }
}

int wdb_global_update_agent_reg_offset(wdb_t *wdb, int id, long offset) {
    sqlite3_stmt *stmt = NULL;

    if (!wdb->transaction && wdb_begin2(wdb) < 0) {
        mdebug1("Cannot begin transaction");
        return OS_INVALID;
    }

    if (wdb_stmt_cache(wdb, WDB_STMT_GLOBAL_UPDATE_REG_OFFSET) < 0) {
        mdebug1("Cannot cache statement");
        return OS_INVALID;
    }

    stmt = wdb->stmt[WDB_STMT_GLOBAL_UPDATE_REG_OFFSET];

    if (sqlite3_bind_int(stmt, 1, offset) != SQLITE_OK) {
        merror("DB(%s) sqlite3_bind_int(): %s", wdb->id, sqlite3_errmsg(wdb->db));
        return OS_INVALID;
    }
    if (sqlite3_bind_int(stmt, 2, id) != SQLITE_OK) {
        merror("DB(%s) sqlite3_bind_int(): %s", wdb->id, sqlite3_errmsg(wdb->db));
        return OS_INVALID;
    }

    switch (wdb_step(stmt)) {
    case SQLITE_ROW:
    case SQLITE_DONE:
        return OS_SUCCESS;
        break;
    default:
        mdebug1("SQLite: %s", sqlite3_errmsg(wdb->db));
        return OS_INVALID;
    }
}

cJSON* wdb_global_select_agent_status(wdb_t *wdb, int id) {
    sqlite3_stmt *stmt = NULL;
    cJSON * result = NULL;

    if (!wdb->transaction && wdb_begin2(wdb) < 0) {
        mdebug1("Cannot begin transaction");
        return NULL;
    }

    if (wdb_stmt_cache(wdb, WDB_STMT_GLOBAL_SELECT_AGENT_STATUS) < 0) {
        mdebug1("Cannot cache statement");
        return NULL;
    }

    stmt = wdb->stmt[WDB_STMT_GLOBAL_SELECT_AGENT_STATUS];

    if (sqlite3_bind_int(stmt, 1, id) != SQLITE_OK) {
        merror("DB(%s) sqlite3_bind_int(): %s", wdb->id, sqlite3_errmsg(wdb->db));
        return NULL;
    }

    result = wdb_exec_stmt(stmt);

    if (!result) {
        mdebug1("wdb_exec_stmt(): %s", sqlite3_errmsg(wdb->db));
    }

    return result;
}

int wdb_global_update_agent_status(wdb_t *wdb, int id, char *status) {
    sqlite3_stmt *stmt = NULL;

    if (!wdb->transaction && wdb_begin2(wdb) < 0) {
        mdebug1("Cannot begin transaction");
        return OS_INVALID;
    }

    if (wdb_stmt_cache(wdb, WDB_STMT_GLOBAL_UPDATE_AGENT_STATUS) < 0) {
        mdebug1("Cannot cache statement");
        return OS_INVALID;
    }

    stmt = wdb->stmt[WDB_STMT_GLOBAL_UPDATE_AGENT_STATUS];

    if (sqlite3_bind_text(stmt, 1, status, -1, NULL) != SQLITE_OK) {
        merror("DB(%s) sqlite3_bind_text(): %s", wdb->id, sqlite3_errmsg(wdb->db));
        return OS_INVALID;
    }
    if (sqlite3_bind_int(stmt, 2, id) != SQLITE_OK) {
        merror("DB(%s) sqlite3_bind_int(): %s", wdb->id, sqlite3_errmsg(wdb->db));
        return OS_INVALID;
    }

    switch (wdb_step(stmt)) {
    case SQLITE_ROW:
    case SQLITE_DONE:
        return OS_SUCCESS;
        break;
    default:
        mdebug1("SQLite: %s", sqlite3_errmsg(wdb->db));
        return OS_INVALID;
    }
}

int wdb_global_update_agent_group(wdb_t *wdb, int id, char *group) {
    sqlite3_stmt *stmt = NULL;

    if (!wdb->transaction && wdb_begin2(wdb) < 0) {
        mdebug1("Cannot begin transaction");
        return OS_INVALID;
    }

    if (wdb_stmt_cache(wdb, WDB_STMT_GLOBAL_UPDATE_AGENT_GROUP) < 0) {
        mdebug1("Cannot cache statement");
        return OS_INVALID;
    }

    stmt = wdb->stmt[WDB_STMT_GLOBAL_UPDATE_AGENT_GROUP];

    if (sqlite3_bind_text(stmt, 1, group, -1, NULL) != SQLITE_OK) {
        merror("DB(%s) sqlite3_bind_text(): %s", wdb->id, sqlite3_errmsg(wdb->db));
        return OS_INVALID;
    }
    if (sqlite3_bind_int(stmt, 2, id) != SQLITE_OK) {
        merror("DB(%s) sqlite3_bind_int(): %s", wdb->id, sqlite3_errmsg(wdb->db));
        return OS_INVALID;
    }

    switch (wdb_step(stmt)) {
    case SQLITE_ROW:
    case SQLITE_DONE:
        return OS_SUCCESS;
        break;
    default:
        mdebug1("SQLite: %s", sqlite3_errmsg(wdb->db));
        return OS_INVALID;
    }
}

cJSON* wdb_global_find_group(wdb_t *wdb, char* group_name) {
    sqlite3_stmt *stmt = NULL;
    cJSON * result = NULL;

    if (!wdb->transaction && wdb_begin2(wdb) < 0) {
        mdebug1("Cannot begin transaction");
        return NULL;
    }

    if (wdb_stmt_cache(wdb, WDB_STMT_GLOBAL_FIND_GROUP) < 0) {
        mdebug1("Cannot cache statement");
        return NULL;
    }

    stmt = wdb->stmt[WDB_STMT_GLOBAL_FIND_GROUP];

    if (sqlite3_bind_text(stmt, 1, group_name, -1, NULL) != SQLITE_OK) {
        merror("DB(%s) sqlite3_bind_text(): %s", wdb->id, sqlite3_errmsg(wdb->db));
        return NULL;
    }

    result = wdb_exec_stmt(stmt);

    if (!result) {
        mdebug1("wdb_exec_stmt(): %s", sqlite3_errmsg(wdb->db));
    }

    return result;
}

int wdb_global_insert_agent_group(wdb_t *wdb, char* group_name) {
    sqlite3_stmt *stmt = NULL;

    if (!wdb->transaction && wdb_begin2(wdb) < 0) {
        mdebug1("Cannot begin transaction");
        return OS_INVALID;
    }

    if (wdb_stmt_cache(wdb, WDB_STMT_GLOBAL_INSERT_AGENT_GROUP) < 0) {
        mdebug1("Cannot cache statement");
        return OS_INVALID;
    }

    stmt = wdb->stmt[WDB_STMT_GLOBAL_INSERT_AGENT_GROUP];

    if (sqlite3_bind_text(stmt, 1, group_name, -1, NULL) != SQLITE_OK) {
        merror("DB(%s) sqlite3_bind_text(): %s", wdb->id, sqlite3_errmsg(wdb->db));
        return OS_INVALID;
    }

    switch (wdb_step(stmt)) {
    case SQLITE_ROW:
    case SQLITE_DONE:
        return OS_SUCCESS;
        break;
    default:
        mdebug1("SQLite: %s", sqlite3_errmsg(wdb->db));
        return OS_INVALID;
    }
}

int wdb_global_insert_agent_belong(wdb_t *wdb, int id_group, int id_agent) {
    sqlite3_stmt *stmt = NULL;

    if (!wdb->transaction && wdb_begin2(wdb) < 0) {
        mdebug1("Cannot begin transaction");
        return OS_INVALID;
    }

    if (wdb_stmt_cache(wdb, WDB_STMT_GLOBAL_INSERT_AGENT_BELONG) < 0) {
        mdebug1("Cannot cache statement");
        return OS_INVALID;
    }

    stmt = wdb->stmt[WDB_STMT_GLOBAL_INSERT_AGENT_BELONG];

    if (sqlite3_bind_int(stmt, 1, id_group) != SQLITE_OK) {
        merror("DB(%s) sqlite3_bind_int(): %s", wdb->id, sqlite3_errmsg(wdb->db));
        return OS_INVALID;
    }
    if (sqlite3_bind_int(stmt, 2, id_agent) != SQLITE_OK) {
        merror("DB(%s) sqlite3_bind_int(): %s", wdb->id, sqlite3_errmsg(wdb->db));
        return OS_INVALID;
    }

    switch (wdb_step(stmt)) {
    case SQLITE_ROW:
    case SQLITE_DONE:
        return OS_SUCCESS;
        break;
    default:
        mdebug1("SQLite: %s", sqlite3_errmsg(wdb->db));
        return OS_INVALID;
    }
}

int wdb_global_delete_group_belong(wdb_t *wdb, char* group_name) {
    sqlite3_stmt *stmt = NULL;

    if (!wdb->transaction && wdb_begin2(wdb) < 0) {
        mdebug1("Cannot begin transaction");
        return OS_INVALID;
    }

    if (wdb_stmt_cache(wdb, WDB_STMT_GLOBAL_DELETE_GROUP_BELONG) < 0) {
        mdebug1("Cannot cache statement");
        return OS_INVALID;
    }

    stmt = wdb->stmt[WDB_STMT_GLOBAL_DELETE_GROUP_BELONG];

    if (sqlite3_bind_text(stmt, 1, group_name, -1, NULL) != SQLITE_OK) {
        merror("DB(%s) sqlite3_bind_text(): %s", wdb->id, sqlite3_errmsg(wdb->db));
        return OS_INVALID;
    }

    switch (wdb_step(stmt)) {
    case SQLITE_ROW:
    case SQLITE_DONE:
        return OS_SUCCESS;
        break;
    default:
        mdebug1("SQLite: %s", sqlite3_errmsg(wdb->db));
        return OS_INVALID;
    }
}

int wdb_global_delete_group(wdb_t *wdb, char* group_name) {
    sqlite3_stmt *stmt = NULL;

    if (!wdb->transaction && wdb_begin2(wdb) < 0) {
        mdebug1("Cannot begin transaction");
        return OS_INVALID;
    }

    if (wdb_stmt_cache(wdb, WDB_STMT_GLOBAL_DELETE_GROUP) < 0) {
        mdebug1("Cannot cache statement");
        return OS_INVALID;
    }

    stmt = wdb->stmt[WDB_STMT_GLOBAL_DELETE_GROUP];

    if (sqlite3_bind_text(stmt, 1, group_name, -1, NULL) != SQLITE_OK) {
        merror("DB(%s) sqlite3_bind_text(): %s", wdb->id, sqlite3_errmsg(wdb->db));
        return OS_INVALID;
    }

    switch (wdb_step(stmt)) {
    case SQLITE_ROW:
    case SQLITE_DONE:
        return OS_SUCCESS;
        break;
    default:
        mdebug1("SQLite: %s", sqlite3_errmsg(wdb->db));
        return OS_INVALID;
    }
}

cJSON* wdb_global_select_groups(wdb_t *wdb) {
    sqlite3_stmt *stmt = NULL;
    cJSON * result = NULL;

    if (!wdb->transaction && wdb_begin2(wdb) < 0) {
        mdebug1("Cannot begin transaction");
        return NULL;
    }

    if (wdb_stmt_cache(wdb, WDB_STMT_GLOBAL_SELECT_GROUPS) < 0) {
        mdebug1("Cannot cache statement");
        return NULL;
    }

    stmt = wdb->stmt[WDB_STMT_GLOBAL_SELECT_GROUPS];

    result = wdb_exec_stmt(stmt);

    if (!result) {
        mdebug1("wdb_exec_stmt(): %s", sqlite3_errmsg(wdb->db));
    }

    return result;
}

cJSON* wdb_global_select_agent_keepalive(wdb_t *wdb, char* name, char* ip) {
    sqlite3_stmt *stmt = NULL;
    cJSON * result = NULL;

    if (!wdb->transaction && wdb_begin2(wdb) < 0) {
        mdebug1("Cannot begin transaction");
        return NULL;
    }

    if (wdb_stmt_cache(wdb, WDB_STMT_GLOBAL_SELECT_AGENT_KEEPALIVE) < 0) {
        mdebug1("Cannot cache statement");
        return NULL;
    }

    stmt = wdb->stmt[WDB_STMT_GLOBAL_SELECT_AGENT_KEEPALIVE];

    if (sqlite3_bind_text(stmt, 1, name, -1, NULL) != SQLITE_OK) {
        merror("DB(%s) sqlite3_bind_text(): %s", wdb->id, sqlite3_errmsg(wdb->db));
        return NULL;
    }
    if (sqlite3_bind_text(stmt, 2, ip, -1, NULL) != SQLITE_OK) {
        merror("DB(%s) sqlite3_bind_text(): %s", wdb->id, sqlite3_errmsg(wdb->db));
        return NULL;
    }
    if (sqlite3_bind_text(stmt, 3, ip, -1, NULL) != SQLITE_OK) {
        merror("DB(%s) sqlite3_bind_text(): %s", wdb->id, sqlite3_errmsg(wdb->db));
        return NULL;
    }

    result = wdb_exec_stmt(stmt);

    if (!result) {
        mdebug1("wdb_exec_stmt(): %s", sqlite3_errmsg(wdb->db));
    }

    return result;
}

int wdb_global_delete_agent_belong(wdb_t *wdb, int id) {
    sqlite3_stmt *stmt = NULL;

    if (!wdb->transaction && wdb_begin2(wdb) < 0) {
        mdebug1("Cannot begin transaction");
        return OS_INVALID;
    }

    if (wdb_stmt_cache(wdb, WDB_STMT_GLOBAL_DELETE_AGENT_BELONG) < 0) {
        mdebug1("Cannot cache statement");
        return OS_INVALID;
    }

    stmt = wdb->stmt[WDB_STMT_GLOBAL_DELETE_AGENT_BELONG];

    if (sqlite3_bind_int(stmt, 1, id) != SQLITE_OK) {
        merror("DB(%s) sqlite3_bind_int(): %s", wdb->id, sqlite3_errmsg(wdb->db));
        return OS_INVALID;
    }

    switch (wdb_step(stmt)) {
    case SQLITE_ROW:
    case SQLITE_DONE:
        return OS_SUCCESS;
        break;
    default:
        mdebug1("SQLite: %s", sqlite3_errmsg(wdb->db));
        return OS_INVALID;
    }
}

int wdb_global_set_sync_status(wdb_t *wdb, int id, wdb_sync_status_t status) {
    sqlite3_stmt *stmt = NULL;

    if (!wdb->transaction && wdb_begin2(wdb) < 0) {
        mdebug1("Cannot begin transaction");
        return OS_INVALID;
    }

    if (wdb_stmt_cache(wdb, WDB_STMT_GLOBAL_SYNC_SET) < 0) {
        mdebug1("Cannot cache statement");
        return OS_INVALID;
    }

    stmt = wdb->stmt[WDB_STMT_GLOBAL_SYNC_SET];

    if (sqlite3_bind_int(stmt, 1, status) != SQLITE_OK) {
        merror("DB(%s) sqlite3_bind_int(): %s", wdb->id, sqlite3_errmsg(wdb->db));
        return OS_INVALID;
    }
    if (sqlite3_bind_int(stmt, 2, id) != SQLITE_OK) {
        merror("DB(%s) sqlite3_bind_int(): %s", wdb->id, sqlite3_errmsg(wdb->db));
        return OS_INVALID;
    }

    switch (wdb_step(stmt)) {
    case SQLITE_ROW:
    case SQLITE_DONE:
        return OS_SUCCESS;
        break;
    default:
        mdebug1("SQLite: %s", sqlite3_errmsg(wdb->db));
        return OS_INVALID;
    }
}

wdbc_result wdb_sync_agent_info_get(wdb_t *wdb, int* last_agent_id, char **output) {
    sqlite3_stmt* agent_stmt = NULL;
    unsigned response_size = 2;     //Starts with "[]" size
    wdbc_result status = WDBC_UNKNOWN;
    
    os_calloc(WDB_MAX_RESPONSE_SIZE, sizeof(char), *output);
    char *response_aux = *output;

    if (!wdb->transaction && wdb_begin2(wdb) < 0) {
        mdebug1("Cannot begin transaction");
<<<<<<< HEAD
        return WDB_CHUNKS_ERROR;
=======
        snprintf(*output, WDB_MAX_RESPONSE_SIZE, "%s", "Cannot begin transaction");
        return WDBC_ERROR;
>>>>>>> b46e8c06
    }

    //Add array start
    *response_aux++ = '[';

    while (status == WDBC_UNKNOWN) {
        //Prepare SQL query
        if (wdb_stmt_cache(wdb, WDB_STMT_GLOBAL_SYNC_REQ_GET) < 0) {
            mdebug1("Cannot cache statement");
<<<<<<< HEAD
            status = WDB_CHUNKS_ERROR;
=======
            snprintf(*output, WDB_MAX_RESPONSE_SIZE, "%s", "Cannot cache statement");
            status = WDBC_ERROR;
>>>>>>> b46e8c06
            break;
        }
        agent_stmt = wdb->stmt[WDB_STMT_GLOBAL_SYNC_REQ_GET];
        if (sqlite3_bind_int(agent_stmt, 1, *last_agent_id) != SQLITE_OK) {
            merror("DB(%s) sqlite3_bind_int(): %s", wdb->id, sqlite3_errmsg(wdb->db));
            snprintf(*output, WDB_MAX_RESPONSE_SIZE, "%s", "Cannot bind sql statement");
            status = WDBC_ERROR;
            break;
        }
        
        //Get agent info
        cJSON* sql_agents_response = wdb_exec_stmt(agent_stmt);
        if (sql_agents_response && sql_agents_response->child) {
            cJSON* json_agent = sql_agents_response->child;
            cJSON* json_id = cJSON_GetObjectItem(json_agent,"id");
            if (cJSON_IsNumber(json_id)) {
                //Get ID
                int agent_id = json_id->valueint;

                //Get labels if any
                cJSON* json_labels = wdb_global_get_agent_labels(wdb, agent_id);
                if (json_labels) {
                    if (json_labels->child) {
                        cJSON_AddItemToObject(json_agent, "labels", json_labels);
                    }
                    else {
                        cJSON_Delete(json_labels);
                    }                        
                }

                //Print Agent info
                char *agent_str = cJSON_PrintUnformatted(json_agent);
                unsigned agent_len = strlen(agent_str);
                
                //Check if new agent fits in response
                if (response_size+agent_len+1 < WDB_MAX_RESPONSE_SIZE) {
                    //Add new agent
                    memcpy(response_aux, agent_str, agent_len); 
                    response_aux+=agent_len;
                    //Add separator
                    *response_aux++ = ',';
                    //Save size and last ID
                    response_size += agent_len+1;
                    *last_agent_id = agent_id;
                    //Set sync status as synced
                    if (OS_SUCCESS != wdb_global_set_sync_status(wdb, agent_id, WDB_SYNCED)) {
                        merror("Cannot set sync_status for agent %d", agent_id);
                        snprintf(*output, WDB_MAX_RESPONSE_SIZE, "%s %d", "Cannot set sync_status for agent", agent_id);
                        status = WDBC_ERROR;
                    }                    
                }
                else {
                    //Pending agents but buffer is full
                    status = WDBC_DUE;
                }
                os_free(agent_str);
            }
        }
        else {
            //All agents have been obtained
            status = WDBC_OK;
        }
        cJSON_Delete(sql_agents_response);
    }
    
    if (status != WDBC_ERROR) {
        if (response_size > 2) {
            //Remove last ','
            response_aux--;
        }
        //Add array end
        *response_aux = ']';
    }
    return status;
}

int wdb_global_sync_agent_info_set(wdb_t *wdb,cJSON * json_agent){
    sqlite3_stmt *stmt = NULL;
    int n = 0;
    int index = 0;
    cJSON *json_field = NULL;

    if (!wdb->transaction && wdb_begin2(wdb) < 0) {
        mdebug1("Cannot begin transaction");
        return OS_INVALID;
    }

    if (wdb_stmt_cache(wdb, WDB_STMT_GLOBAL_UPDATE_AGENT_INFO) < 0) {
        mdebug1("Cannot cache statement");
        return OS_INVALID;
    }

    stmt = wdb->stmt[WDB_STMT_GLOBAL_UPDATE_AGENT_INFO];

     for (n = 0 ; global_db_agent_fields[n] ; n++){
        // Every column name of Global DB is stored in global_db_agent_fields 
        json_field = cJSON_GetObjectItem(json_agent, global_db_agent_fields[n]+1);
        index = sqlite3_bind_parameter_index(stmt, global_db_agent_fields[n]);
        if (cJSON_IsNumber(json_field) && index != 0){
            if (sqlite3_bind_int(stmt, index , json_field->valueint) != SQLITE_OK) {
                merror("DB(%s) sqlite3_bind_int(): %s", wdb->id, sqlite3_errmsg(wdb->db));
                return OS_INVALID;
            }
       
        } else if (cJSON_IsString(json_field) && json_field->valuestring != NULL && index != 0) {
            if (sqlite3_bind_text(stmt, index , json_field->valuestring, -1, NULL) != SQLITE_OK) {
                merror("DB(%s) sqlite3_bind_text(): %s", wdb->id, sqlite3_errmsg(wdb->db));
                return OS_INVALID;
            }
        } 
    }

    index = sqlite3_bind_parameter_index(stmt, ":sync_status");
    if (sqlite3_bind_int(stmt, index, WDB_SYNCED) != SQLITE_OK) {
        merror("DB(%s) sqlite3_bind_int(): %s", wdb->id, sqlite3_errmsg(wdb->db));
        return OS_INVALID;
    }

    switch (wdb_step(stmt)) {
    case SQLITE_ROW:
    case SQLITE_DONE:
        return OS_SUCCESS;
        break;
    default:
        mdebug1("SQLite: %s", sqlite3_errmsg(wdb->db));
        return OS_INVALID;
    }
}

cJSON* wdb_global_get_agent_info(wdb_t *wdb, int id) {
    sqlite3_stmt *stmt = NULL;
    cJSON * result = NULL;

    if (!wdb->transaction && wdb_begin2(wdb) < 0) {
        mdebug1("Cannot begin transaction");
        return NULL;
    }

    if (wdb_stmt_cache(wdb, WDB_STMT_GLOBAL_GET_AGENT_INFO) < 0) {
        mdebug1("Cannot cache statement");
        return NULL;
    }

    stmt = wdb->stmt[WDB_STMT_GLOBAL_GET_AGENT_INFO];

    if (sqlite3_bind_int(stmt, 1, id) != SQLITE_OK) {
        merror("DB(%s) sqlite3_bind_int(): %s", wdb->id, sqlite3_errmsg(wdb->db));
        return NULL;
    }

    result = wdb_exec_stmt(stmt);

    if (!result) {
        mdebug1("wdb_exec_stmt(): %s", sqlite3_errmsg(wdb->db));
    }

    return result;
}

wdbc_result wdb_global_get_agents_by_keepalive(wdb_t *wdb, int* last_agent_id, char comparator, int keep_alive, char **output) {
    wdbc_result status = WDBC_UNKNOWN;
    unsigned response_size = 0;

    os_calloc(WDB_MAX_RESPONSE_SIZE, sizeof(char), *output);
    char *response_aux = *output;
    wdb_stmt stmt_index = -1;

    if (comparator == '>') {
        stmt_index = WDB_STMT_GLOBAL_GET_AGENTS_BY_GREATER_KEEPALIVE;
    }
    else if (comparator == '<') {
        stmt_index = WDB_STMT_GLOBAL_GET_AGENTS_BY_LESS_KEEPALIVE;
    }
    else
    {
        merror("Invalid comparator");
        snprintf(*output, WDB_MAX_RESPONSE_SIZE, "%s", "Invalid comparator");
        return WDBC_ERROR;
    }

    if (!wdb->transaction && wdb_begin2(wdb) < 0) {
        mdebug1("Cannot begin transaction");
<<<<<<< HEAD
=======
        snprintf(*output, WDB_MAX_RESPONSE_SIZE, "%s", "Cannot begin transaction");
>>>>>>> b46e8c06
        return WDBC_ERROR;
    }

    while (status == WDBC_UNKNOWN) {
        //Prepare SQL query
        if (wdb_stmt_cache(wdb, stmt_index) < 0) {
            mdebug1("Cannot cache statement");
<<<<<<< HEAD
=======
            snprintf(*output, WDB_MAX_RESPONSE_SIZE, "%s", "Cannot cache statement");
>>>>>>> b46e8c06
            status = WDBC_ERROR;
            break;
        }

        sqlite3_stmt* stmt = wdb->stmt[stmt_index];
        if (sqlite3_bind_int(stmt, 1, *last_agent_id) != SQLITE_OK) {
            merror("DB(%s) sqlite3_bind_int(): %s", wdb->id, sqlite3_errmsg(wdb->db));
            snprintf(*output, WDB_MAX_RESPONSE_SIZE, "%s", "Cannot bind sql statement");
            status = WDBC_ERROR;
            break;
        }

        if (sqlite3_bind_int(stmt, 2, keep_alive) != SQLITE_OK) {
            merror("DB(%s) sqlite3_bind_int(): %s", wdb->id, sqlite3_errmsg(wdb->db));
            snprintf(*output, WDB_MAX_RESPONSE_SIZE, "%s", "Cannot bind sql statement");
            status = WDBC_ERROR;
            break;
        }

        //Get agent id
        cJSON* sql_agents_response = wdb_exec_stmt(stmt);
        if (sql_agents_response && sql_agents_response->child) {
            cJSON* json_agent = sql_agents_response->child;
            cJSON* json_id = cJSON_GetObjectItem(json_agent,"id");
            if (cJSON_IsNumber(json_id)) {
                //Get ID
                int agent_id = json_id->valueint;

                //Print Agent info
                char *id_str = cJSON_PrintUnformatted(json_id);
                unsigned id_len = strlen(id_str);
                
                //Check if new agent fits in response
                if (response_size+id_len+1 < WDB_MAX_RESPONSE_SIZE) {
                    //Add new agent
                    memcpy(response_aux, id_str, id_len); 
                    response_aux+=id_len;
                    //Add separator
                    *response_aux++ = ',';
                    //Save size and last ID
                    response_size += id_len+1;
                    *last_agent_id = agent_id;
                }
                else {
                    //Pending agents but buffer is full
                    status = WDBC_DUE;
                }
                os_free(id_str);
            }
        }
        else {
            //All agents have been obtained
            status = WDBC_OK;
        }
        cJSON_Delete(sql_agents_response);
    }

    if (status != WDBC_ERROR) {
        if (response_size > 0) {
            //Remove last ','
            response_aux--;
        }
        //Add string end
        *response_aux = '\0';
    }

    return status;
}

wdbc_result wdb_global_get_all_agents(wdb_t *wdb, int* last_agent_id, char **output) {
    wdbc_result status = WDBC_UNKNOWN;
    unsigned response_size = 0;
        
    os_calloc(WDB_MAX_RESPONSE_SIZE, sizeof(char), *output);
    char *response_aux = *output;

    if (!wdb->transaction && wdb_begin2(wdb) < 0) {
        mdebug1("Cannot begin transaction");
<<<<<<< HEAD
=======
        snprintf(*output, WDB_MAX_RESPONSE_SIZE, "%s", "Cannot begin transaction");
>>>>>>> b46e8c06
        return WDBC_ERROR;
    }

    while (status == WDBC_UNKNOWN) {
        //Prepare SQL query
        if (wdb_stmt_cache(wdb, WDB_STMT_GLOBAL_GET_AGENTS) < 0) {
            mdebug1("Cannot cache statement");
<<<<<<< HEAD
=======
            snprintf(*output, WDB_MAX_RESPONSE_SIZE, "%s", "Cannot cache statement");
>>>>>>> b46e8c06
            status = WDBC_ERROR;
            break;
        }
        sqlite3_stmt* stmt = wdb->stmt[WDB_STMT_GLOBAL_GET_AGENTS];
        if (sqlite3_bind_int(stmt, 1, *last_agent_id) != SQLITE_OK) {
            merror("DB(%s) sqlite3_bind_int(): %s", wdb->id, sqlite3_errmsg(wdb->db));
            snprintf(*output, WDB_MAX_RESPONSE_SIZE, "%s", "Cannot bind sql statement");
            status = WDBC_ERROR;
            break;
        }        
        
        //Get agent id
        cJSON* sql_agents_response = wdb_exec_stmt(stmt);
        if (sql_agents_response && sql_agents_response->child) {
            cJSON* json_agent = sql_agents_response->child;
            cJSON* json_id = cJSON_GetObjectItem(json_agent,"id");
            if (cJSON_IsNumber(json_id)) {
                //Get ID
                int agent_id = json_id->valueint;               

                //Print Agent info
                char *id_str = cJSON_PrintUnformatted(json_id);
                unsigned id_len = strlen(id_str);
                
                //Check if new agent fits in response
                if (response_size+id_len+1 < WDB_MAX_RESPONSE_SIZE) {                    
                    //Add new agent
                    memcpy(response_aux, id_str, id_len); 
                    response_aux+=id_len;
                    //Add separator
                    *response_aux++ = ',';
                    //Save size and last ID
                    response_size += id_len+1;
                    *last_agent_id = agent_id;
                }
                else {
                    //Pending agents but buffer is full
                    status = WDBC_DUE;
                }
                os_free(id_str);
            }
        }
        else {
            //All agents have been obtained
            status = WDBC_OK;
        }
        cJSON_Delete(sql_agents_response);
    }
    
    if (status != WDBC_ERROR) {
        if (response_size > 0) {
            //Remove last ','
            response_aux--;
        }
        //Add string end
        *response_aux = '\0';
    }

    return status;
}<|MERGE_RESOLUTION|>--- conflicted
+++ resolved
@@ -1036,12 +1036,8 @@
 
     if (!wdb->transaction && wdb_begin2(wdb) < 0) {
         mdebug1("Cannot begin transaction");
-<<<<<<< HEAD
-        return WDB_CHUNKS_ERROR;
-=======
         snprintf(*output, WDB_MAX_RESPONSE_SIZE, "%s", "Cannot begin transaction");
         return WDBC_ERROR;
->>>>>>> b46e8c06
     }
 
     //Add array start
@@ -1051,12 +1047,8 @@
         //Prepare SQL query
         if (wdb_stmt_cache(wdb, WDB_STMT_GLOBAL_SYNC_REQ_GET) < 0) {
             mdebug1("Cannot cache statement");
-<<<<<<< HEAD
-            status = WDB_CHUNKS_ERROR;
-=======
             snprintf(*output, WDB_MAX_RESPONSE_SIZE, "%s", "Cannot cache statement");
             status = WDBC_ERROR;
->>>>>>> b46e8c06
             break;
         }
         agent_stmt = wdb->stmt[WDB_STMT_GLOBAL_SYNC_REQ_GET];
@@ -1239,10 +1231,7 @@
 
     if (!wdb->transaction && wdb_begin2(wdb) < 0) {
         mdebug1("Cannot begin transaction");
-<<<<<<< HEAD
-=======
         snprintf(*output, WDB_MAX_RESPONSE_SIZE, "%s", "Cannot begin transaction");
->>>>>>> b46e8c06
         return WDBC_ERROR;
     }
 
@@ -1250,10 +1239,7 @@
         //Prepare SQL query
         if (wdb_stmt_cache(wdb, stmt_index) < 0) {
             mdebug1("Cannot cache statement");
-<<<<<<< HEAD
-=======
             snprintf(*output, WDB_MAX_RESPONSE_SIZE, "%s", "Cannot cache statement");
->>>>>>> b46e8c06
             status = WDBC_ERROR;
             break;
         }
@@ -1332,10 +1318,7 @@
 
     if (!wdb->transaction && wdb_begin2(wdb) < 0) {
         mdebug1("Cannot begin transaction");
-<<<<<<< HEAD
-=======
         snprintf(*output, WDB_MAX_RESPONSE_SIZE, "%s", "Cannot begin transaction");
->>>>>>> b46e8c06
         return WDBC_ERROR;
     }
 
@@ -1343,10 +1326,7 @@
         //Prepare SQL query
         if (wdb_stmt_cache(wdb, WDB_STMT_GLOBAL_GET_AGENTS) < 0) {
             mdebug1("Cannot cache statement");
-<<<<<<< HEAD
-=======
             snprintf(*output, WDB_MAX_RESPONSE_SIZE, "%s", "Cannot cache statement");
->>>>>>> b46e8c06
             status = WDBC_ERROR;
             break;
         }
