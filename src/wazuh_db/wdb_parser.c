--- conflicted
+++ resolved
@@ -155,15 +155,10 @@
                 snprintf(output, OS_MAXSTR + 1, "err Invalid DB query syntax, near '%.32s'", query);
                 result = -1;
             } else {
-<<<<<<< HEAD
                 if (wdb_parse_packages(wdb, next, output) == 0){
-                    mdebug2("Stored package information in DB for agent '%d'", agent_id);
-=======
-                if (wdb_parse_programs(wdb, next, output) == 0){
                     mdebug2("Updated 'sys_programs' table for agent '%s'", sagent_id);
                 } else {
                     merror("Unable to update 'sys_programs' table for agent '%s'", sagent_id);
->>>>>>> 2c0f7d41
                 }
             }
         } else if (strcmp(query, "process") == 0) {
