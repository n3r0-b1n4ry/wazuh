--- conflicted
+++ resolved
@@ -62,12 +62,8 @@
     return;
 }
 
-<<<<<<< HEAD
-static void rotate_logs(rotation_list *list, char *path, char *new_path, int *day, int interval, int today, int json, time_t *last_rot, time_t now) {
-=======
 static void rotate_logs(rotation_list *list, char *path, char *new_path, int *day, int interval, int today,
                         int json, time_t *last_rot, time_t now) {
->>>>>>> b5bee034
     int counter;
     struct tm t;
     time_t last_day;
@@ -84,11 +80,7 @@
                 t.tm_sec = 0;
                 last_day = mktime(&t);
                 /* If there are no rotated logs from the day before */
-<<<<<<< HEAD
-                counter = now - last_day >= 172800 ? -1 : list->last->second_value;
-=======
                 counter = now - last_day >= SECONDS_PER_DAY*2 ? -1 : list->last->second_value;
->>>>>>> b5bee034
             }
         } else {
             counter = list->last->second_value;
@@ -96,17 +88,10 @@
     }
 
     if (list && list->last && *day == list->last->first_value) {
-<<<<<<< HEAD
-        new_path = w_rotate_log(path, mond.compress_rotation, mond.maxage, *day != today ? 1 : 0, json, mond.daily_rotations,
-                                counter, mond.log_list_plain, mond.log_list_json);
-    } else {
-        new_path = w_rotate_log(path, mond.compress_rotation, mond.maxage, *day != today ? 1 : 0, json, mond.daily_rotations,
-=======
         new_path = w_rotate_log(path, mond.compress_rotation, mond.maxage, *day != today ? 1 : 0, json,
                                 counter, mond.log_list_plain, mond.log_list_json);
     } else {
         new_path = w_rotate_log(path, mond.compress_rotation, mond.maxage, *day != today ? 1 : 0, json,
->>>>>>> b5bee034
                                 -1, mond.log_list_plain, mond.log_list_json);
     }
     if (new_path) {
@@ -141,11 +126,7 @@
     struct stat buf, buf_json;
     off_t size = 0, size_json = 0;
     time_t n_time, n_time_json, now = time(NULL);
-<<<<<<< HEAD
-    struct tm tm, rot;
-=======
     struct tm tm;
->>>>>>> b5bee034
     int today_log, today_json;
     char *new_path = NULL;
     int interval_log = 0, interval_json = 0;
@@ -180,11 +161,7 @@
     read_internal();
 
     // If module is disabled, exit
-<<<<<<< HEAD
-    if (mond.rotation_enabled) {
-=======
     if (mond.enabled && mond.rotation_enabled) {
->>>>>>> b5bee034
         mdebug1("Log rotating thread started.");
     } else {
         mdebug1("Log rotating disabled. Exiting.");
@@ -195,11 +172,7 @@
           "Please, use the 'logging' configuration block instead.");
 
     /* Calculate when is the next rotation */
-<<<<<<< HEAD
-    n_time = mond.interval ? calc_next_rotation(now, &rot, mond.interval_units, mond.interval) : 0;
-=======
     n_time = mond.interval ? calc_next_rotation(now, mond.interval_units, mond.interval) : 0;
->>>>>>> b5bee034
     n_time_json = mond.interval ? n_time : 0;
 
     // Initializes the rotation lists
@@ -235,39 +208,20 @@
                 check_size_interval(now, n_time, size, &interval_log, &interval_set_log);
                 if (now > n_time && (long) size >= mond.min_size && mond.ossec_log_plain) {
                     rotate_logs(mond.log_list_plain, path, new_path, &today_log, interval_log, tm.tm_mday, 0, &last_rot_log, now);
-<<<<<<< HEAD
-                    n_time = calc_next_rotation(now, &rot, mond.interval_units, mond.interval);
-=======
                     n_time = calc_next_rotation(now, mond.interval_units, mond.interval);
->>>>>>> b5bee034
                     interval_set_log = 0;
                 }
                 /* Rotate ossec.json by size (min_size) and interval */
                 check_size_interval(now, n_time_json, size_json, &interval_json, &interval_set_json);
                 if (now > n_time_json && (long) size_json >= mond.min_size && mond.ossec_log_json) {
                     rotate_logs(mond.log_list_json, path_json, new_path, &today_json, interval_json, tm.tm_mday, 1, &last_rot_json, now);
-<<<<<<< HEAD
-                    n_time_json = calc_next_rotation(now, &rot, mond.interval_units, mond.interval);
-=======
                     n_time_json = calc_next_rotation(now, mond.interval_units, mond.interval);
->>>>>>> b5bee034
                     interval_set_json = 0;
                 }
             } else {
                 /* Rotation by size (max_size) */
                 if (mond.max_size > 0) {
                     /* If log file reachs maximum size, rotate ossec.log */
-<<<<<<< HEAD
-                    if ( (long) size >= mond.max_size && mond.ossec_log_plain) {
-                        rotate_logs(mond.log_list_plain, path, new_path, &today_log, 0, tm.tm_mday, 0, &last_rot_log, now);
-                    }
-                    /* If log file reachs maximum size, rotate ossec.json */
-                    if ( (long) size_json >= mond.max_size && mond.ossec_log_json) {
-                        rotate_logs(mond.log_list_json, path_json, new_path, &today_json, 0, tm.tm_mday, 1, &last_rot_json, now);
-                    }
-                }
-                if (mond.rotation_enabled && mond.interval > 0 && now > n_time) {
-=======
                     if ((long) size >= mond.max_size && mond.ossec_log_plain) {
                         rotate_logs(mond.log_list_plain, path, new_path, &today_log, 0, tm.tm_mday, 0, &last_rot_log, now);
                     }
@@ -278,7 +232,6 @@
                 }
                 /* Rotation by interval */
                 if (mond.interval > 0 && now > n_time) {
->>>>>>> b5bee034
                     /* Rotate ossec.log */
                     if (mond.ossec_log_plain) {
                         rotate_logs(mond.log_list_plain, path, new_path, &today_log, 1, tm.tm_mday, 0, &last_rot_log, now);
@@ -287,11 +240,7 @@
                     if (mond.ossec_log_json) {
                         rotate_logs(mond.log_list_json, path_json, new_path, &today_json, 1, tm.tm_mday, 1, &last_rot_json, now);
                     }
-<<<<<<< HEAD
-                    n_time = calc_next_rotation(now, &rot, mond.interval_units, mond.interval);
-=======
                     n_time = calc_next_rotation(now, mond.interval_units, mond.interval);
->>>>>>> b5bee034
                 }
             }
         }
