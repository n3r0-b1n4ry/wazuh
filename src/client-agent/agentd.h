--- conflicted
+++ resolved
@@ -52,7 +52,6 @@
 cJSON *getClientConfig(void);
 cJSON *getBufferConfig(void);
 cJSON *getLabelsConfig(void);
-cJSON *getAgentInternalOptions(void);
 cJSON *getAgentLoggingOptions(void);
 
 /* Agentd init function */
@@ -134,13 +133,6 @@
 /*** Global variables ***/
 extern int agent_debug_level;
 extern int rotate_log;
-<<<<<<< HEAD
-extern int log_compress;
-extern int keep_log_days;
-extern int day_wait;
-extern int daily_rotations;
-extern int size_rotate_read;
-=======
 extern int request_pool;
 extern int rto_sec;
 extern int rto_msec;
@@ -150,7 +142,6 @@
 extern int remote_conf;
 extern int min_eps;
 extern monitor_config mond;
->>>>>>> f2404562
 
 /* Global variables. Only modified during startup. */
 
