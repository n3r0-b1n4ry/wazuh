/* Copyright (C) 2009 Trend Micro Inc.
 * All rights reserved.
 *
 * This program is a free software; you can redistribute it
 * and/or modify it under the terms of the GNU General Public
 * License (version 2) as published by the FSF - Free Software
 * Foundation
 */

#include <time.h>
#include "manage_agents.h"
#include "os_crypto/md5/md5_op.h"

#define str_startwith(x, y) strncmp(x, y, strlen(y))
#define str_endwith(x, y) (strlen(x) < strlen(y) || strcmp(x + strlen(x) - strlen(y), y))

#ifdef WIN32
    #define fchmod(x,y) 0
    #define mkdir(x,y) 0
    #define link(x,y) 0
    #define difftime(x,y) 0
    #define mkstemp(x) 0
    #define chown(x,y,z) 0
    #define Privsep_GetUser(x) -1
    #define Privsep_GetGroup(x) -1
#endif

/* Global variables */
fpos_t fp_pos;
static uid_t uid = -1;
static uid_t gid = -1;

int OS_AddNewAgent(keystore *keys, const char *id, const char *name, const char *ip, const char *key)
{
    os_md5 md1;
    os_md5 md2;
    char str1[STR_SIZE + 1];
    char str2[STR_SIZE + 1];
<<<<<<< HEAD
    const char *muname;
    char *finals;
    char id[9] = { '\0' };
    char key[KEYSIZE] = { '\0' };

    srandom_init();
    muname = getuname();
    snprintf(id, 9, "%03d", ++keys->id_counter);

    snprintf(str1, STR_SIZE, "%d%s%d%s", (int)time(0), name, os_random(), muname);
    snprintf(str2, STR_SIZE, "%s%s%ld", ip, id, (long int)os_random());
    OS_MD5_Str(str1, md1);
    OS_MD5_Str(str2, md2);

    snprintf(key, KEYSIZE, "%s%s", md1, md2);
    OS_AddKey(keys, id, name, ip ? ip : "any", key);

    os_calloc(2048, sizeof(char), finals);
    snprintf(finals, 2048, "%s %s %s %s", id, name, ip ? ip : "any", key);
    return finals;
=======
    char *muname;
    char _id[9] = { '\0' };
    char buffer[KEYSIZE] = { '\0' };

    if (!id) {
        snprintf(_id, 9, "%03d", ++keys->id_counter);
        id = _id;
    }

    if (!key) {
        muname = getuname();
        snprintf(str1, STR_SIZE, "%d%s%d%s", (int)time(0), name, os_random(), muname);
        snprintf(str2, STR_SIZE, "%s%s%ld", ip, id, (long int)os_random());
        OS_MD5_Str(str1, md1);
        OS_MD5_Str(str2, md2);
        free(muname);
        snprintf(buffer, KEYSIZE, "%s%s", md1, md2);
        key = buffer;
    }

    return OS_AddKey(keys, id, name, ip ? ip : "any", key);
>>>>>>> 8adf58ad
}

int OS_RemoveAgent(const char *u_id) {
    FILE *fp;
    File file;
    int id_exist;
    char *full_name;
    long fp_seek;
    size_t fp_read;
    char *buffer;
    char buf_curline[OS_BUFFER_SIZE];
    struct stat fp_stat;

    id_exist = IDExist(u_id, 1);

    if (!id_exist)
        return 0;

    fp = fopen(AUTH_FILE, "r");

    if (!fp)
        return 0;

    if (fstat(fileno(fp), &fp_stat) < 0) {
        fclose(fp);
        return 0;
    }

    buffer = malloc(fp_stat.st_size + 1);
    if (!buffer) {
        fclose(fp);
        return 0;
    }

    if (fsetpos(fp, &fp_pos) < 0) {
        fclose(fp);
        free(buffer);
        return 0;
    }

    if ((fp_seek = ftell(fp)) < 0) {
        fclose(fp);
        free(buffer);
        return 0;
    }

    fseek(fp, 0, SEEK_SET);
    fp_read = fread(buffer, sizeof(char), (size_t)fp_seek, fp);

    if (!fgets(buf_curline, OS_BUFFER_SIZE - 2, fp)) {
        free(buffer);
        fclose(fp);
        return 0;
    }

#ifndef REUSE_ID
    char *ptr_name = strchr(buf_curline, ' ');

    if (!ptr_name) {
        free(buffer);
        fclose(fp);
        return 0;
    }

    ptr_name++;

    memmove(ptr_name + 1, ptr_name, strlen(ptr_name) + 1);
    *ptr_name = '!';
    size_t curline_len = strlen(buf_curline);
    memcpy(buffer + fp_read, buf_curline, curline_len);
    fp_read += curline_len;

#endif

    if (!feof(fp))
        fp_read += fread(buffer + fp_read, sizeof(char), fp_stat.st_size, fp);

    fclose(fp);

    if (TempFile(&file, isChroot() ? AUTH_FILE : KEYSFILE_PATH, 0) < 0) {
        free(buffer);
        return 0;
    }

    fwrite(buffer, sizeof(char), fp_read, file.fp);
    fclose(file.fp);
    full_name = getFullnameById(u_id);

    if (OS_MoveFile(file.name, isChroot() ? AUTH_FILE : KEYSFILE_PATH) < 0) {
        free(file.name);
        free(buffer);
        free(full_name);
        return 0;
    }

    free(file.name);
    free(buffer);

    if (full_name) {
        delete_agentinfo(u_id, full_name);
        free(full_name);
    }

    /* Remove counter for ID */
    OS_RemoveCounter(u_id);
    OS_RemoveAgentTimestamp(u_id);
    return 1;
}

int OS_IsValidID(const char *id)
{
    size_t id_len, i;

    /* ID must not be null */
    if (!id) {
        return (0);
    }

    id_len = strlen(id);

    /* Check ID length, it should contain max. 8 characters */
    if (id_len > 8) {
        return (0);
    }

    /* Check ID if it contains only numeric characters [0-9] */
    for (i = 0; i < id_len; i++) {
        if (!(isdigit((int)id[i]))) {
            return (0);
        }
    }

    return (1);
}

/* Get full agent name (name + IP) of ID */
char *getFullnameById(const char *id)
{
    FILE *fp;
    char line_read[FILE_SIZE + 1];
    line_read[FILE_SIZE] = '\0';

    /* ID must not be null */
    if (!id) {
        return (NULL);
    }

    fp = fopen(AUTH_FILE, "r");
    if (!fp) {
        return (NULL);
    }

    while (fgets(line_read, FILE_SIZE - 1, fp) != NULL) {
        char *name;
        char *ip;
        char *tmp_str;

        if (line_read[0] == '#') {
            continue;
        }

        name = strchr(line_read, ' ');
        if (name) {
            *name = '\0';
            /* Didn't match */
            if (strcmp(line_read, id) != 0) {
                continue;
            }

            name++;

            /* Removed entry */
            if (*name == '#' || *name == '!') {
                continue;
            }

            ip = strchr(name, ' ');
            if (ip) {
                *ip = '\0';
                ip++;

                /* Clean up IP */
                tmp_str = strchr(ip, ' ');
                if (tmp_str) {
                    char *final_str;
                    *tmp_str = '\0';
                    tmp_str = strchr(ip, '/');
                    if (tmp_str) {
                        *tmp_str = '\0';
                    }

                    /* If we reached here, we found the IP and name */
                    os_calloc(1, FILE_SIZE, final_str);
                    snprintf(final_str, FILE_SIZE - 1, "%s-%s", name, ip);

                    fclose(fp);
                    return (final_str);
                }
            }
        }
    }

    fclose(fp);
    return (NULL);
}

/* ID Search (is valid ID) */
int IDExist(const char *id, int discard_removed)
{
    FILE *fp;
    char line_read[FILE_SIZE + 1];
    line_read[FILE_SIZE] = '\0';

    /* ID must not be null */
    if (!id) {
        return (0);
    }

    if (isChroot()) {
        fp = fopen(AUTH_FILE, "r");
    } else {
        fp = fopen(KEYSFILE_PATH, "r");
    }

    if (!fp) {
        return (0);
    }

    fseek(fp, 0, SEEK_SET);
    fgetpos(fp, &fp_pos);

    while (fgets(line_read, FILE_SIZE - 1, fp) != NULL) {
        char *name;

        if (line_read[0] == '#') {
            fgetpos(fp, &fp_pos);
            continue;
        }

        name = strchr(line_read, ' ');
        if (name) {
            *name = '\0';
            name++;

            if (strcmp(line_read, id) == 0) {
                if (discard_removed && (*name == '!' || *name == '#')) {
                    fgetpos(fp, &fp_pos);
                    continue;
                }

                fclose(fp);
                return (1); /*(fp_pos);*/
            }
        }

        fgetpos(fp, &fp_pos);
    }

    fclose(fp);
    return (0);
}

/* Validate agent name */
int OS_IsValidName(const char *u_name)
{
    size_t i, uname_length = strlen(u_name);

    /* We must have something in the name */
    if (uname_length < 2 || uname_length > 128) {
        return (0);
    }

    /* Check if it contains any non-alphanumeric characters */
    for (i = 0; i < uname_length; i++) {
        if (!isalnum((int)u_name[i]) && (u_name[i] != '-') &&
                (u_name[i] != '_') && (u_name[i] != '.')) {
            return (0);
        }
    }

    return (1);
}

int NameExist(const char *u_name)
{
    FILE *fp;
    char line_read[FILE_SIZE + 1];
    line_read[FILE_SIZE] = '\0';

    if ((!u_name) ||
            (*u_name == '\0') ||
            (*u_name == '\r') ||
            (*u_name == '\n')) {
        return (0);
    }

    if (isChroot()) {
        fp = fopen(AUTH_FILE, "r");
    } else {
        fp = fopen(KEYSFILE_PATH, "r");
    }

    if (!fp) {
        return (0);
    }

    fseek(fp, 0, SEEK_SET);
    fgetpos(fp, &fp_pos);

    while (fgets(line_read, FILE_SIZE - 1, fp) != NULL) {
        char *name;

        if (line_read[0] == '#') {
            continue;
        }

        name = strchr(line_read, ' ');
        if (name) {
            char *ip;
            name++;

            if (*name == '#' || *name == '!') {
                continue;
            }

            ip = strchr(name, ' ');
            if (ip) {
                *ip = '\0';
                if (strcmp(u_name, name) == 0) {
                    fclose(fp);
                    return (1);
                }
            }
        }
        fgetpos(fp, &fp_pos);
    }

    fclose(fp);
    return (0);
}

/* Returns the ID of an agent, or NULL if not found */
char *IPExist(const char *u_ip)
{
    FILE *fp;
    char *name, *ip, *pass;
    char line_read[FILE_SIZE + 1];
    line_read[FILE_SIZE] = '\0';

    if (!(u_ip && strncmp(u_ip, "any", 3)) || strchr(u_ip, '/'))
        return NULL;

    if (isChroot())
        fp = fopen(AUTH_FILE, "r");
    else
        fp = fopen(KEYSFILE_PATH, "r");

    if (!fp)
        return NULL;

    fseek(fp, 0, SEEK_SET);
    fgetpos(fp, &fp_pos);

    while (fgets(line_read, FILE_SIZE - 1, fp) != NULL) {
        if (line_read[0] == '#') {
            continue;
        }

        name = strchr(line_read, ' ');
        if (name) {
            name++;

            if (*name == '#' || *name == '!') {
                continue;
            }

            ip = strchr(name, ' ');
            if (ip) {
                ip++;

                pass = strchr(ip, ' ');
                if (pass) {
                    *pass = '\0';
                    if (strcmp(u_ip, ip) == 0) {
                        fclose(fp);
                        name[-1] = '\0';
                        return strdup(line_read);
                    }
                }
            }
        }

        fgetpos(fp, &fp_pos);
    }

    fclose(fp);
    return NULL;
}

double OS_AgentAntiquity_ID(const char *id) {
    char *name = getFullnameById(id);
    char *ip;
    double ret = -1;

    if (!name) {
        return -1;
    }

    if ((ip = strchr(name, '-'))) {
        *(ip++) = 0;
        ret = OS_AgentAntiquity(name, ip);
    }

    free(name);
    return ret;
}

/* Returns the number of seconds since last agent connection, or -1 if error. */
double OS_AgentAntiquity(const char *name, const char *ip)
{
    struct stat file_stat;
    char file_name[OS_FLSIZE];

    snprintf(file_name, OS_FLSIZE - 1, "%s/%s-%s", AGENTINFO_DIR, name, ip);

    if (stat(file_name, &file_stat) < 0)
        return -1;

    return difftime(time(NULL), file_stat.st_mtime);
}

/* Print available agents */
int print_agents(int print_status, int active_only, int csv_output, cJSON *json_output)
{
    int total = 0;
    FILE *fp;
    char line_read[FILE_SIZE + 1];
    line_read[FILE_SIZE] = '\0';

    fp = fopen(AUTH_FILE, "r");
    if (!fp) {
        return (0);
    }

    fseek(fp, 0, SEEK_SET);

    memset(line_read, '\0', FILE_SIZE);

    while (fgets(line_read, FILE_SIZE - 1, fp) != NULL) {
        char *name;

        if (line_read[0] == '#') {
            continue;
        }

        name = strchr(line_read, ' ');
        if (name) {
            char *ip;
            *name = '\0';
            name++;

            /* Removed agent */
            if (*name == '#' || *name == '!') {
                continue;
            }

            ip = strchr(name, ' ');
            if (ip) {
                char *key;
                *ip = '\0';
                ip++;
                key = strchr(ip, ' ');
                if (key) {
                    *key = '\0';
                    if (!total && !print_status) {
                        printf(PRINT_AVAILABLE);
                    }
                    total++;

                    if (print_status) {
                        int agt_status = get_agent_status(name, ip);
                        if (active_only && (agt_status != GA_STATUS_ACTIVE)) {
                            continue;
                        }

                        if (csv_output) {
                            printf("%s,%s,%s,%s,\n", line_read, name, ip, print_agent_status(agt_status));
                        } else if (json_output) {
                            cJSON *json_agent = cJSON_CreateObject();

                            if (!json_agent) {
                                fclose(fp);
                                return 0;
                            }

                            cJSON_AddStringToObject(json_agent, "id", line_read);
                            cJSON_AddStringToObject(json_agent, "name", name);
                            cJSON_AddStringToObject(json_agent, "ip", ip);
                            cJSON_AddStringToObject(json_agent, "status", print_agent_status(agt_status));
                            cJSON_AddItemToArray(json_output, json_agent);
                        } else {
                            printf(PRINT_AGENT_STATUS, line_read, name, ip, print_agent_status(agt_status));
                        }
                    } else {
                        printf(PRINT_AGENT, line_read, name, ip);
                    }
                }
            }
        }
    }

    /* Only print agentless for non-active only searches */
    if (!active_only && print_status) {
        const char *aip = NULL;
        DIR *dirp;
        struct dirent *dp;

        if (!csv_output && !json_output) {
            printf("\nList of agentless devices:\n");
        }

        dirp = opendir(AGENTLESS_ENTRYDIR);
        if (dirp) {
            while ((dp = readdir(dirp)) != NULL) {
                if (strncmp(dp->d_name, ".", 1) == 0) {
                    continue;
                }

                aip = strchr(dp->d_name, '@');
                if (aip) {
                    aip++;
                } else {
                    aip = "<na>";
                }

                if (csv_output) {
                    printf("na,%s,%s,agentless,\n", dp->d_name, aip);
                } else {
                    printf("   ID: na, Name: %s, IP: %s, agentless\n",
                           dp->d_name, aip);
                }
            }
            closedir(dirp);
        }
    }

    fclose(fp);
    if (total) {
        return (1);
    }

    return (0);
}

void OS_BackupAgentInfo_ID(const char *id) {
    char *name = getFullnameById(id);
    char *ip;

    if (!name) {
        merror("%s: ERROR: Agent id %s not found.", ARGV0, id);
        return;
    }

    if ((ip = strchr(name, '-'))) {
        *(ip++) = 0;
        OS_BackupAgentInfo(id, name, ip);
    }

    free(name);
}

/* Backup agent information before force deleting */
void OS_BackupAgentInfo(const char *id, const char *name, const char *ip)
{
    char *path_backup;
    char path_src[OS_FLSIZE];
    char path_dst[OS_FLSIZE];

    time_t timer = time(NULL);
    int status = 0;

    path_backup = OS_CreateBackupDir(id, name, ip, timer);

    if (!path_backup) {
        merror("%s: ERROR: Couldn't create backup directory.", ARGV0);
        return;
    }

    /* agent-info */
    snprintf(path_src, OS_FLSIZE, "%s/%s-%s", AGENTINFO_DIR, name, ip);
    snprintf(path_dst, OS_FLSIZE, "%s/agent-info", path_backup);
    status += link(path_src, path_dst);

    /* syscheck */
    snprintf(path_src, OS_FLSIZE, "%s/(%s) %s->syscheck", SYSCHECK_DIR, name, ip);
    snprintf(path_dst, OS_FLSIZE, "%s/syscheck", path_backup);
    status += link(path_src, path_dst);

    snprintf(path_src, OS_FLSIZE, "%s/.(%s) %s->syscheck.cpt", SYSCHECK_DIR, name, ip);
    snprintf(path_dst, OS_FLSIZE, "%s/syscheck.cpt", path_backup);
    status += link(path_src, path_dst);

    snprintf(path_src, OS_FLSIZE, "%s/(%s) %s->syscheck-registry", SYSCHECK_DIR, name, ip);
    snprintf(path_dst, OS_FLSIZE, "%s/syscheck-registry", path_backup);
    status += link(path_src, path_dst);

    snprintf(path_src, OS_FLSIZE, "%s/.(%s) %s->syscheck-registry.cpt", SYSCHECK_DIR, name, ip);
    snprintf(path_dst, OS_FLSIZE, "%s/syscheck-registry.cpt", path_backup);
    status += link(path_src, path_dst);

    /* rootcheck */
    snprintf(path_src, OS_FLSIZE, "%s/(%s) %s->rootcheck", ROOTCHECK_DIR, name, ip);
    snprintf(path_dst, OS_FLSIZE, "%s/rootcheck", path_backup);
    status += link(path_src, path_dst);

    if (status < 0) {
        debug1("%s: Couldn't create some backup files.", ARGV0);

        if (status == -6) {
            debug1("%s: Backup directory empty. Removing %s", ARGV0, path_backup);
            rmdir(path_backup);
        }
    }

    free(path_backup);
}

char* OS_CreateBackupDir(const char *id, const char *name, const char *ip, time_t now) {
    char path[OS_FLSIZE + 1];
    char timestamp[40];

    if (uid == (uid_t) - 1 || gid == (gid_t) - 1) {
        merror("%s: CRITICAL: Unspecified uid or gid.", ARGV0);
        return NULL;
    }

    /* Directory for year ^*/

    strftime(timestamp, 40, "%Y", localtime(&now));
    snprintf(path, OS_FLSIZE, "%s/%s", AGNBACKUP_DIR, timestamp);

    if (IsDir(path) != 0) {
        if (mkdir(path, 0750) < 0 || chmod(path, 0750) < 0 || chown(path, uid, gid) < 0) {
            return NULL;
        }
    }

    /* Directory for month */

    strftime(timestamp, 40, "%Y/%b", localtime(&now));
    snprintf(path, OS_FLSIZE, "%s/%s", AGNBACKUP_DIR, timestamp);

    if (IsDir(path) != 0) {
        if (mkdir(path, 0750) < 0 || chmod(path, 0750) < 0 || chown(path, uid, gid) < 0) {
            return NULL;
        }
    }

    /* Directory for day */

    strftime(timestamp, 40, "%Y/%b/%d", localtime(&now));
    snprintf(path, OS_FLSIZE, "%s/%s", AGNBACKUP_DIR, timestamp);

    if (IsDir(path) != 0) {
        if (mkdir(path, 0750) < 0 || chmod(path, 0750) < 0 || chown(path, uid, gid) < 0) {
            return NULL;
        }
    }

    /* Directory for agent */

    int acount = 1;
    char tag[10] = { 0 };

    while (1) {
        snprintf(path, OS_FLSIZE, "%s/%s/%s-%s-%s%s", AGNBACKUP_DIR, timestamp, id, name, ip, tag);

        if (IsDir(path) != 0) {
            if (mkdir(path, 0750) < 0 || chmod(path, 0750) < 0 || chown(path, uid, gid) < 0) {
                return NULL;
            } else {
                break;
            }
        } else {
            if (++acount > MAX_TAG_COUNTER) {
                return NULL;
            } else {
                snprintf(tag, 10, "-%03d", acount);
            }
        }
    }

    char *retval;
    os_strdup(path, retval);
    return retval;
}

void OS_AddAgentTimestamp(const char *id, const char *name, const char *ip, time_t now)
{
    File file;
    char timestamp[40];

    if (TempFile(&file, TIMESTAMP_FILE, 1) < 0) {
        merror("%s: ERROR: Couldn't open timestamp file.", ARGV0);
        return;
    }

    strftime(timestamp, 40, "%Y-%m-%d %H:%M:%S", localtime(&now));
    fprintf(file.fp, "%s %s %s %s\n", id, name, ip, timestamp);
    fclose(file.fp);
    OS_MoveFile(file.name, TIMESTAMP_FILE);
    free(file.name);
}

void OS_RemoveAgentTimestamp(const char *id)
{
    FILE *fp;
    File file;
    char *buffer;
    char line[OS_BUFFER_SIZE];
    int idlen = strlen(id);
    int pos = 0;
    struct stat fp_stat;

    fp = fopen(TIMESTAMP_FILE, "r");

    if (!fp) {
        return;
    }

    if (fstat(fileno(fp), &fp_stat) < 0) {
        fclose(fp);
        return;
    }

    os_calloc(fp_stat.st_size + 1, sizeof(char), buffer);

    while (fgets(line, OS_BUFFER_SIZE, fp)) {
        if (strncmp(id, line, idlen)) {
            strncpy(&buffer[pos], line, fp_stat.st_size - pos);
            pos += strlen(line);
        }
    }

    fclose(fp);

    if (TempFile(&file, TIMESTAMP_FILE, 0) < 0) {
        merror("%s: ERROR: Couldn't open timestamp file.", ARGV0);
        free(buffer);
        return;
    }

    fprintf(file.fp, "%s", buffer);
    fclose(file.fp);
    free(buffer);
    OS_MoveFile(file.name, TIMESTAMP_FILE);
    free(file.name);
}

void FormatID(char *id) {
    int number;
    char *end;

    if (id && *id) {
        number = strtol(id, &end, 10);

        if (!*end)
            sprintf(id, "%03d", number);
    }
}

/* Load gid and uid.
 * Call before OS_BackupAgentInfo(), OS_BackupAgentInfo_ID() or OS_CreateBackupDir().
 * Should be called before chroot().
 * Returns 0 on success or -1 on failure.
 */
int OS_LoadUid() {
    uid = Privsep_GetUser(USER);
    gid = Privsep_GetGroup(GROUPGLOBAL);

    if (uid == (uid_t) - 1 || gid == (gid_t) - 1) {
        merror(USER_ERROR, ARGV0, USER, GROUPGLOBAL);
        return -1;
    } else {
        return 0;
    }
}<|MERGE_RESOLUTION|>--- conflicted
+++ resolved
@@ -36,29 +36,6 @@
     os_md5 md2;
     char str1[STR_SIZE + 1];
     char str2[STR_SIZE + 1];
-<<<<<<< HEAD
-    const char *muname;
-    char *finals;
-    char id[9] = { '\0' };
-    char key[KEYSIZE] = { '\0' };
-
-    srandom_init();
-    muname = getuname();
-    snprintf(id, 9, "%03d", ++keys->id_counter);
-
-    snprintf(str1, STR_SIZE, "%d%s%d%s", (int)time(0), name, os_random(), muname);
-    snprintf(str2, STR_SIZE, "%s%s%ld", ip, id, (long int)os_random());
-    OS_MD5_Str(str1, md1);
-    OS_MD5_Str(str2, md2);
-
-    snprintf(key, KEYSIZE, "%s%s", md1, md2);
-    OS_AddKey(keys, id, name, ip ? ip : "any", key);
-
-    os_calloc(2048, sizeof(char), finals);
-    snprintf(finals, 2048, "%s %s %s %s", id, name, ip ? ip : "any", key);
-    return finals;
-=======
-    char *muname;
     char _id[9] = { '\0' };
     char buffer[KEYSIZE] = { '\0' };
 
@@ -68,18 +45,15 @@
     }
 
     if (!key) {
-        muname = getuname();
-        snprintf(str1, STR_SIZE, "%d%s%d%s", (int)time(0), name, os_random(), muname);
+        snprintf(str1, STR_SIZE, "%d%s%d%s", (int)time(0), name, os_random(), getuname());
         snprintf(str2, STR_SIZE, "%s%s%ld", ip, id, (long int)os_random());
         OS_MD5_Str(str1, md1);
         OS_MD5_Str(str2, md2);
-        free(muname);
         snprintf(buffer, KEYSIZE, "%s%s", md1, md2);
         key = buffer;
     }
 
     return OS_AddKey(keys, id, name, ip ? ip : "any", key);
->>>>>>> 8adf58ad
 }
 
 int OS_RemoveAgent(const char *u_id) {
