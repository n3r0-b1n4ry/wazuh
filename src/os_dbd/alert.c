/* Copyright (C) 2009 Trend Micro Inc.
 * All rights reserved.
 *
 * This program is a free software; you can redistribute it
 * and/or modify it under the terms of the GNU General Public
 * License (version 2) as published by the FSF - Free Software
 * Foundation
 */

#include "dbd.h"
#include "config/config.h"
#include "rules_op.h"

/* Prototypes */
static int __DBSelectLocation(const char *location, const DBConfig *db_config) __attribute__((nonnull));
static int __DBInsertLocation(const char *location, const DBConfig *db_config) __attribute__((nonnull));


/* Select the maximum ID from the alert table
 * Returns 0 if not found
 */
int OS_SelectMaxID(const DBConfig *db_config)
{
    int result = 0;
    char sql_query[OS_SIZE_1024];

    memset(sql_query, '\0', OS_SIZE_1024);

    /* Generate SQL */
    snprintf(sql_query, OS_SIZE_1024 - 1,
             "SELECT MAX(id) FROM "
             "alert WHERE server_id = '%u'",
             db_config->server_id);

    result = osdb_query_select(db_config->conn, sql_query);

    return (result);
}


/* Select the location ID from the db
 * Returns 0 if not found
 */
static int __DBSelectLocation(const char *location, const DBConfig *db_config)
{
    int result = 0;
    char sql_query[OS_SIZE_1024];

    memset(sql_query, '\0', OS_SIZE_1024);

    /* Generate SQL */
    snprintf(sql_query, OS_SIZE_1024 - 1,
             "SELECT id FROM "
             "location WHERE name = '%s' AND server_id = '%d' "
             "LIMIT 1",
             location, db_config->server_id);

    result = osdb_query_select(db_config->conn, sql_query);

    return (result);
}

/* Insert location in to the db */
static int __DBInsertLocation(const char *location, const DBConfig *db_config)
{
    char sql_query[OS_SIZE_1024];

    memset(sql_query, '\0', OS_SIZE_1024);

    /* Generate SQL */
    snprintf(sql_query, OS_SIZE_1024 - 1,
             "INSERT INTO "
             "location(server_id, name) "
             "VALUES ('%u', '%s')",
             db_config->server_id, location);

    if (!osdb_query_insert(db_config->conn, sql_query)) {
        merror(DB_GENERROR, ARGV0);
    }

    return (0);
}

/* Insert alert into to the db
 * Returns 1 on success or 0 on error
 */
int OS_Alert_InsertDB(const alert_data *al_data, DBConfig *db_config)
{
    int i;
    unsigned int location_id = 0;
    unsigned short s_port = 0, d_port = 0;
    int *loc_id;
    char sql_query[OS_SIZE_8192 + 1];
    char *fulllog = NULL;

    /* Clear the memory before insert */
    sql_query[0] = '\0';
    sql_query[OS_SIZE_8192] = '\0';

<<<<<<< HEAD
=======
    /* Convert srcip to int */
    if (al_data->srcip) {
        struct in_addr net;

        /* Extract IP address */
        if (inet_aton(al_data->srcip, &net)) {
            s_ip = net.s_addr;
        }
    }

    /* Convert dstip to int */
    if (al_data->dstip) {
        struct in_addr net;

        /* Extracting IP address */
        if (inet_aton(al_data->dstip, &net)) {
            d_ip = net.s_addr;
        }
    }
>>>>>>> 757435a6

    /* Source Port */
    s_port = al_data->srcport;

    /* Destination Port */
    d_port = al_data->dstport;

    /* Escape strings */
    osdb_escapestr(al_data->user);

    /* We first need to insert the location */
    loc_id = (int *) OSHash_Get(db_config->location_hash, al_data->location);

    /* If we dont have location id, we must select and/or insert in the db */
    if (!loc_id) {
        location_id = __DBSelectLocation(al_data->location, db_config);
        if (location_id == 0) {
            /* Insert it */
            __DBInsertLocation(al_data->location, db_config);
            location_id = __DBSelectLocation(al_data->location, db_config);
        }

        if (!location_id) {
            merror("%s: Unable to insert location: '%s'.",
                   ARGV0, al_data->location);
            return (0);
        }

        /* Add to hash */
        os_calloc(1, sizeof(int), loc_id);
        *loc_id = location_id;
        OSHash_Add(db_config->location_hash, al_data->location, loc_id);
    }

    i = 0;
    while (al_data->log[i]) {
        size_t len = strlen(al_data->log[i]);
        char templog[len + 2];
        if (al_data->log[i + 1]) {
            snprintf(templog, len + 2, "%s\n", al_data->log[i]);
        } else {
            snprintf(templog, len + 1, "%s", al_data->log[i]);
        }
        fulllog = os_LoadString(fulllog, templog);
        i++;
    }

    if (fulllog == NULL) {
        merror("%s: Unable to process log.", ARGV0);
        return (0);
    }

    osdb_escapestr(fulllog);
    if (strlen(fulllog) >  7456) {
        fulllog[7454] = '.';
        fulllog[7455] = '.';
        fulllog[7456] = '\0';
    }

    /* Generate final SQL */
    snprintf(sql_query, OS_SIZE_8192,
<<<<<<< HEAD
            "INSERT INTO "
            "alert(server_id,rule_id,level,timestamp,location_id,src_ip,src_port,dst_ip,dst_port,alertid,user,full_log) "
            "VALUES ('%u', '%u','%u','%u', '%u', '%s', '%u', '%s', '%u', '%s', '%s', '%s')",
            db_config->server_id, al_data->rule,
	    al_data->level,
            (unsigned int)time(0), *loc_id,
            al_data->srcip, (unsigned short)s_port,
            al_data->dstip, (unsigned short)d_port,
            al_data->alertid,
            al_data->user, fulllog);


=======
             "INSERT INTO "
             "alert(server_id,rule_id,level,timestamp,location_id,src_ip,src_port,dst_ip,dst_port,alertid,user,full_log) "
             "VALUES ('%u', '%u','%u','%u', '%u', '%lu', '%u', '%lu', '%u', '%s', '%s', '%s')",
             db_config->server_id, al_data->rule,
             al_data->level,
             (unsigned int)time(0), *loc_id,
             (unsigned long)ntohl(s_ip), (unsigned short)s_port,
             (unsigned long)ntohl(d_ip), (unsigned short)d_port,
             al_data->alertid,
             al_data->user, fulllog);
>>>>>>> 757435a6

    free(fulllog);
    fulllog = NULL;

    /* Insert into the db */
    if (!osdb_query_insert(db_config->conn, sql_query)) {
        merror(DB_GENERROR, ARGV0);
    }

    db_config->alert_id++;
    return (1);
}
<|MERGE_RESOLUTION|>--- conflicted
+++ resolved
@@ -97,28 +97,6 @@
     sql_query[0] = '\0';
     sql_query[OS_SIZE_8192] = '\0';
 
-<<<<<<< HEAD
-=======
-    /* Convert srcip to int */
-    if (al_data->srcip) {
-        struct in_addr net;
-
-        /* Extract IP address */
-        if (inet_aton(al_data->srcip, &net)) {
-            s_ip = net.s_addr;
-        }
-    }
-
-    /* Convert dstip to int */
-    if (al_data->dstip) {
-        struct in_addr net;
-
-        /* Extracting IP address */
-        if (inet_aton(al_data->dstip, &net)) {
-            d_ip = net.s_addr;
-        }
-    }
->>>>>>> 757435a6
 
     /* Source Port */
     s_port = al_data->srcport;
@@ -180,20 +158,6 @@
 
     /* Generate final SQL */
     snprintf(sql_query, OS_SIZE_8192,
-<<<<<<< HEAD
-            "INSERT INTO "
-            "alert(server_id,rule_id,level,timestamp,location_id,src_ip,src_port,dst_ip,dst_port,alertid,user,full_log) "
-            "VALUES ('%u', '%u','%u','%u', '%u', '%s', '%u', '%s', '%u', '%s', '%s', '%s')",
-            db_config->server_id, al_data->rule,
-	    al_data->level,
-            (unsigned int)time(0), *loc_id,
-            al_data->srcip, (unsigned short)s_port,
-            al_data->dstip, (unsigned short)d_port,
-            al_data->alertid,
-            al_data->user, fulllog);
-
-
-=======
              "INSERT INTO "
              "alert(server_id,rule_id,level,timestamp,location_id,src_ip,src_port,dst_ip,dst_port,alertid,user,full_log) "
              "VALUES ('%u', '%u','%u','%u', '%u', '%lu', '%u', '%lu', '%u', '%s', '%s', '%s')",
@@ -204,7 +168,6 @@
              (unsigned long)ntohl(d_ip), (unsigned short)d_port,
              al_data->alertid,
              al_data->user, fulllog);
->>>>>>> 757435a6
 
     free(fulllog);
     fulllog = NULL;
