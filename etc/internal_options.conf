# internal_options.conf, Daniel B. Cid (dcid @ ossec.net).
#
# DO NOT TOUCH THIS FILE. The default configuration
# is at ossec.conf. More information at:
# https://documentation.wazuh.com
#
# This file should be handled with care. It contain
# run time modifications that can affect the use
# of ossec. Only change it if you know what you
# are doing. Again, look first at ossec.conf
# for most of the things you want to change.

<<<<<<< HEAD
# Monitord day_wait. Amount of seconds to wait before rotating/compressing/signing [0..600]
# the files.
monitord.day_wait=10

# Monitord compress. (0=do not compress, 1=compress)
monitord.compress=1

# Monitord sign. (0=do not sign, 1=sign)
monitord.sign=1
=======

# Analysisd default rule timeframe.
analysisd.default_timeframe=360
# Analysisd stats maximum diff.
analysisd.stats_maxdiff=999000
# Analysisd stats minimum diff.
analysisd.stats_mindiff=1250
# Analysisd stats percentage (how much to differ from average)
analysisd.stats_percent_diff=150
# Analysisd FTS list size.
analysisd.fts_list_size=32
# Analysisd FTS minimum string size.
analysisd.fts_min_size_for_str=14
# Analysisd Enable the firewall log (at logs/firewall/firewall.log)
# 1 to enable, 0 to disable.
analysisd.log_fw=1
# Maximum number of fields in a decoder (order tag)
analysisd.decoder_order_size=256
# Output GeoIP data at JSON alerts
analysisd.geoip_jsonout=0
# Maximum label cache age (margin seconds with no reloading) [0..60]
analysisd.label_cache_maxage=1
# Show hidden labels on alerts
analysisd.show_hidden_labels=0
# Maximum number of file descriptor that Analysisd can open [1024..1048576]
analysisd.rlimit_nofile=65536
# Minimum output rotate interval. This limits rotation by time and size. [10..86400]
analysisd.min_rotate_interval=600
# Number of event decoder threads
analysisd.event_threads=0
# Number of syscheck decoder threads
analysisd.syscheck_threads=0
# Number of syscollector decoder threads
analysisd.syscollector_threads=0
# Number of rootcheck decoder threads
analysisd.rootcheck_threads=0
# Number of security configuration assessment decoder threads
analysisd.sca_threads=0
# Number of hostinfo decoder threads
analysisd.hostinfo_threads=0
# Number of Windows event decoder threads
analysisd.winevt_threads=0
# Number of rule matching threads
analysisd.rule_matching_threads=0
# Decoder event queue size
analysisd.decode_event_queue_size=16384
# Decode syscheck queue size
analysisd.decode_syscheck_queue_size=16384
# Decode syscollector queue size
analysisd.decode_syscollector_queue_size=16384
# Decode rootcheck queue size
analysisd.decode_rootcheck_queue_size=16384
# Decode security configuration assessment queue size
analysisd.decode_sca_queue_size=16384
# Decode hostinfo queue size
analysisd.decode_hostinfo_queue_size=16384
# Decode winevt queue size
analysisd.decode_winevt_queue_size=16384
# Decode Output queue
analysisd.decode_output_queue_size=16384
# Archives log queue size
analysisd.archives_queue_size=16384
# Statistical log queue size
analysisd.statistical_queue_size=16384
# Alerts log queue size
analysisd.alerts_queue_size=16384
# Firewall log queue size
analysisd.firewall_queue_size=16384
# FTS log queue size
analysisd.fts_queue_size=16384
# Interval for analysisd status file updating (seconds) [0..86400]
# 0 means disabled
analysisd.state_interval=5


# Logcollector file loop timeout (check every 2 seconds for file changes)
logcollector.loop_timeout=2

# Logcollector number of attempts to open a log file [2..998]
logcollector.open_attempts=8

# Logcollector - If it should accept remote commands from the manager
logcollector.remote_commands=0

# Logcollector - File checking interval (seconds) [0..1024]
logcollector.vcheck_files=64

# Logcollector - Maximum number of lines to read from the same file [100..1000000]
# 0. Disable line burst limitation
logcollector.max_lines=10000

# Logcollector - Maximum number of files to be monitored [1..100000]
logcollector.max_files=1000

# Time to reattempt a socket connection after a failure [1..3600]
logcollector.sock_fail_time=300

# Logcollector - Number of input threads for reading files
logcollector.input_threads=4

# Logcollector - Output queue size [128..220000]
logcollector.queue_size=1024

# Sample log length limit for errors about large message [1..4096]
logcollector.sample_log_length=64

# Maximum number of file descriptor that Logcollector can open [1024..1048576]
# This value must be higher than logcollector.max_files
logcollector.rlimit_nofile=1100

# Force file handler reloading: close and reopen monitored files
# 0: Disabled
# 1: Enabled
logcollector.force_reload=0

# File reloading interval, in seconds, if force_reload=1 [1..86400]
# This interval must be greater or equal than vcheck_files.
logcollector.reload_interval=64

# File reloading delay (between close and open), in milliseconds [0..30000]
logcollector.reload_delay=1000

# Excluded files refresh interval, in seconds [1..172800]
logcollector.exclude_files_interval=86400

# Remoted counter io flush.
remoted.recv_counter_flush=128

# Remoted compression averages printout.
remoted.comp_average_printout=19999

# Verify msg id (set to 0 to disable it)
remoted.verify_msg_id=0

# Don't exit when client.keys empty
remoted.pass_empty_keyfile=1

# Number of shared file sender threads
remoted.sender_pool=8

# Limit of parallel request dispatchers [1..4096]
remoted.request_pool=1024

# Timeout to reject a new request (seconds) [1..600]
remoted.request_timeout=10

# Timeout for request responses (seconds) [1..3600]
remoted.response_timeout=60

# Retransmission timeout seconds [0..60]
remoted.request_rto_sec=1

# Retransmission timeout milliseconds [0..999]
remoted.request_rto_msec=0

# Max. number of sending attempts [1..16]
remoted.max_attempts=4

# Shared files reloading interval (sec) [1..18000]
remoted.shared_reload=10

# Maximum number of file descriptor that Remoted can open [1024..1048576]
remoted.rlimit_nofile=65536

# Maximum time waiting for a client response in TCP (seconds) [1..60]
remoted.recv_timeout=1

# Maximum time waiting for a client delivery in TCP (seconds) [1..60]
remoted.send_timeout=1

# Merge shared configuration to be broadcasted to agents
# 0. Disable
# 1. Enable (default)
remoted.merge_shared=1

# Keys file reloading latency (seconds) [1..3600]
remoted.keyupdate_interval=10

# Number of parallel worker threads [1..16]
remoted.worker_pool=4

# Interval for remoted status file updating (seconds) [0..86400]
# 0 means disabled
remoted.state_interval=5

# Guess the group to which the agent belongs
# 0. No, do not guess (default)
# 1. Yes, do guess
remoted.guess_agent_group=0

# Cleans residual data from unused groups/multigroups
# Minimum number of seconds between cleanings [1..2592000]
# 0 means never clean up residual data
remoted.group_data_flush=86400

# Receiving chunk size for TCP. We suggest using powers of two. [1024..16384]
remoted.receive_chunk=4096

# Deallocate network buffers after usage.
# 0. Do not deallocate memory.
# 1. Shrink memory to the reception chunk.
# 2. Full memory deallocation.
remoted.buffer_relax=1

# Keepalive options
# Time (in seconds) the connection needs to remain idle before TCP starts sending keepalive probes [1..7200]
remoted.tcp_keepidle=30
# The time (in seconds) between individual keepalive probes [1..100]
remoted.tcp_keepintvl=10
# Maximum number of keepalive probes TCP should send before dropping the connection [1..50]
remoted.tcp_keepcnt=3

# Timeout to execute remote requests [1..3600]
execd.request_timeout=60

# Max timeout to lock the restart [0..3600]
execd.max_restart_lock=600

# Maild strict checking (0=disabled, 1=enabled)
maild.strict_checking=1

# Maild grouping (0=disabled, 1=enabled)
# Groups alerts within the same e-mail.
maild.grouping=1

# Maild full subject (0=disabled, 1=enabled)
maild.full_subject=0

# Maild display GeoIP data (0=disabled, 1=enabled)
maild.geoip=1
>>>>>>> f2404562

# Monitord monitor_agents. (0=do not monitor, 1=monitor)
monitord.monitor_agents=1

# Number of minutes for deleting an disconnected agent [0..120]. (0=disabled)
monitord.delete_old_agents=0

# Wazuh default stack size for child threads in KiB (2048..65536)
wazuh.thread_stack_size=8192

# Monitor daemon debug (server, local or Unix agent)
monitord.debug=0

# EOF<|MERGE_RESOLUTION|>--- conflicted
+++ resolved
@@ -10,7 +10,6 @@
 # are doing. Again, look first at ossec.conf
 # for most of the things you want to change.
 
-<<<<<<< HEAD
 # Monitord day_wait. Amount of seconds to wait before rotating/compressing/signing [0..600]
 # the files.
 monitord.day_wait=10
@@ -20,238 +19,6 @@
 
 # Monitord sign. (0=do not sign, 1=sign)
 monitord.sign=1
-=======
-
-# Analysisd default rule timeframe.
-analysisd.default_timeframe=360
-# Analysisd stats maximum diff.
-analysisd.stats_maxdiff=999000
-# Analysisd stats minimum diff.
-analysisd.stats_mindiff=1250
-# Analysisd stats percentage (how much to differ from average)
-analysisd.stats_percent_diff=150
-# Analysisd FTS list size.
-analysisd.fts_list_size=32
-# Analysisd FTS minimum string size.
-analysisd.fts_min_size_for_str=14
-# Analysisd Enable the firewall log (at logs/firewall/firewall.log)
-# 1 to enable, 0 to disable.
-analysisd.log_fw=1
-# Maximum number of fields in a decoder (order tag)
-analysisd.decoder_order_size=256
-# Output GeoIP data at JSON alerts
-analysisd.geoip_jsonout=0
-# Maximum label cache age (margin seconds with no reloading) [0..60]
-analysisd.label_cache_maxage=1
-# Show hidden labels on alerts
-analysisd.show_hidden_labels=0
-# Maximum number of file descriptor that Analysisd can open [1024..1048576]
-analysisd.rlimit_nofile=65536
-# Minimum output rotate interval. This limits rotation by time and size. [10..86400]
-analysisd.min_rotate_interval=600
-# Number of event decoder threads
-analysisd.event_threads=0
-# Number of syscheck decoder threads
-analysisd.syscheck_threads=0
-# Number of syscollector decoder threads
-analysisd.syscollector_threads=0
-# Number of rootcheck decoder threads
-analysisd.rootcheck_threads=0
-# Number of security configuration assessment decoder threads
-analysisd.sca_threads=0
-# Number of hostinfo decoder threads
-analysisd.hostinfo_threads=0
-# Number of Windows event decoder threads
-analysisd.winevt_threads=0
-# Number of rule matching threads
-analysisd.rule_matching_threads=0
-# Decoder event queue size
-analysisd.decode_event_queue_size=16384
-# Decode syscheck queue size
-analysisd.decode_syscheck_queue_size=16384
-# Decode syscollector queue size
-analysisd.decode_syscollector_queue_size=16384
-# Decode rootcheck queue size
-analysisd.decode_rootcheck_queue_size=16384
-# Decode security configuration assessment queue size
-analysisd.decode_sca_queue_size=16384
-# Decode hostinfo queue size
-analysisd.decode_hostinfo_queue_size=16384
-# Decode winevt queue size
-analysisd.decode_winevt_queue_size=16384
-# Decode Output queue
-analysisd.decode_output_queue_size=16384
-# Archives log queue size
-analysisd.archives_queue_size=16384
-# Statistical log queue size
-analysisd.statistical_queue_size=16384
-# Alerts log queue size
-analysisd.alerts_queue_size=16384
-# Firewall log queue size
-analysisd.firewall_queue_size=16384
-# FTS log queue size
-analysisd.fts_queue_size=16384
-# Interval for analysisd status file updating (seconds) [0..86400]
-# 0 means disabled
-analysisd.state_interval=5
-
-
-# Logcollector file loop timeout (check every 2 seconds for file changes)
-logcollector.loop_timeout=2
-
-# Logcollector number of attempts to open a log file [2..998]
-logcollector.open_attempts=8
-
-# Logcollector - If it should accept remote commands from the manager
-logcollector.remote_commands=0
-
-# Logcollector - File checking interval (seconds) [0..1024]
-logcollector.vcheck_files=64
-
-# Logcollector - Maximum number of lines to read from the same file [100..1000000]
-# 0. Disable line burst limitation
-logcollector.max_lines=10000
-
-# Logcollector - Maximum number of files to be monitored [1..100000]
-logcollector.max_files=1000
-
-# Time to reattempt a socket connection after a failure [1..3600]
-logcollector.sock_fail_time=300
-
-# Logcollector - Number of input threads for reading files
-logcollector.input_threads=4
-
-# Logcollector - Output queue size [128..220000]
-logcollector.queue_size=1024
-
-# Sample log length limit for errors about large message [1..4096]
-logcollector.sample_log_length=64
-
-# Maximum number of file descriptor that Logcollector can open [1024..1048576]
-# This value must be higher than logcollector.max_files
-logcollector.rlimit_nofile=1100
-
-# Force file handler reloading: close and reopen monitored files
-# 0: Disabled
-# 1: Enabled
-logcollector.force_reload=0
-
-# File reloading interval, in seconds, if force_reload=1 [1..86400]
-# This interval must be greater or equal than vcheck_files.
-logcollector.reload_interval=64
-
-# File reloading delay (between close and open), in milliseconds [0..30000]
-logcollector.reload_delay=1000
-
-# Excluded files refresh interval, in seconds [1..172800]
-logcollector.exclude_files_interval=86400
-
-# Remoted counter io flush.
-remoted.recv_counter_flush=128
-
-# Remoted compression averages printout.
-remoted.comp_average_printout=19999
-
-# Verify msg id (set to 0 to disable it)
-remoted.verify_msg_id=0
-
-# Don't exit when client.keys empty
-remoted.pass_empty_keyfile=1
-
-# Number of shared file sender threads
-remoted.sender_pool=8
-
-# Limit of parallel request dispatchers [1..4096]
-remoted.request_pool=1024
-
-# Timeout to reject a new request (seconds) [1..600]
-remoted.request_timeout=10
-
-# Timeout for request responses (seconds) [1..3600]
-remoted.response_timeout=60
-
-# Retransmission timeout seconds [0..60]
-remoted.request_rto_sec=1
-
-# Retransmission timeout milliseconds [0..999]
-remoted.request_rto_msec=0
-
-# Max. number of sending attempts [1..16]
-remoted.max_attempts=4
-
-# Shared files reloading interval (sec) [1..18000]
-remoted.shared_reload=10
-
-# Maximum number of file descriptor that Remoted can open [1024..1048576]
-remoted.rlimit_nofile=65536
-
-# Maximum time waiting for a client response in TCP (seconds) [1..60]
-remoted.recv_timeout=1
-
-# Maximum time waiting for a client delivery in TCP (seconds) [1..60]
-remoted.send_timeout=1
-
-# Merge shared configuration to be broadcasted to agents
-# 0. Disable
-# 1. Enable (default)
-remoted.merge_shared=1
-
-# Keys file reloading latency (seconds) [1..3600]
-remoted.keyupdate_interval=10
-
-# Number of parallel worker threads [1..16]
-remoted.worker_pool=4
-
-# Interval for remoted status file updating (seconds) [0..86400]
-# 0 means disabled
-remoted.state_interval=5
-
-# Guess the group to which the agent belongs
-# 0. No, do not guess (default)
-# 1. Yes, do guess
-remoted.guess_agent_group=0
-
-# Cleans residual data from unused groups/multigroups
-# Minimum number of seconds between cleanings [1..2592000]
-# 0 means never clean up residual data
-remoted.group_data_flush=86400
-
-# Receiving chunk size for TCP. We suggest using powers of two. [1024..16384]
-remoted.receive_chunk=4096
-
-# Deallocate network buffers after usage.
-# 0. Do not deallocate memory.
-# 1. Shrink memory to the reception chunk.
-# 2. Full memory deallocation.
-remoted.buffer_relax=1
-
-# Keepalive options
-# Time (in seconds) the connection needs to remain idle before TCP starts sending keepalive probes [1..7200]
-remoted.tcp_keepidle=30
-# The time (in seconds) between individual keepalive probes [1..100]
-remoted.tcp_keepintvl=10
-# Maximum number of keepalive probes TCP should send before dropping the connection [1..50]
-remoted.tcp_keepcnt=3
-
-# Timeout to execute remote requests [1..3600]
-execd.request_timeout=60
-
-# Max timeout to lock the restart [0..3600]
-execd.max_restart_lock=600
-
-# Maild strict checking (0=disabled, 1=enabled)
-maild.strict_checking=1
-
-# Maild grouping (0=disabled, 1=enabled)
-# Groups alerts within the same e-mail.
-maild.grouping=1
-
-# Maild full subject (0=disabled, 1=enabled)
-maild.full_subject=0
-
-# Maild display GeoIP data (0=disabled, 1=enabled)
-maild.geoip=1
->>>>>>> f2404562
 
 # Monitord monitor_agents. (0=do not monitor, 1=monitor)
 monitord.monitor_agents=1
